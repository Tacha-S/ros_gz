--- conflicted
+++ resolved
@@ -8,14 +8,10 @@
 Galactic | Fortress | [galactic](https://github.com/gazebosim/ros_gz/tree/galactic) | only from source
 Humble | Fortress | [humble](https://github.com/gazebosim/ros_gz/tree/humble) | https://packages.ros.org
 Humble | Garden | [humble](https://github.com/gazebosim/ros_gz/tree/humble) | [gazebo packages](https://gazebosim.org/docs/latest/ros_installation#gazebo-garden-with-ros-2-humble-iron-or-rolling-use-with-caution-)[^1]
-<<<<<<< HEAD
-Humble | Harmonic | [humble](https://github.com/gazebosim/ros_gz/tree/humble) | only from source
+Humble | Harmonic | [humble](https://github.com/gazebosim/ros_gz/tree/humble) | [gazebo packages](https://gazebosim.org/docs/harmonic/ros_installation#-gazebo-harmonic-with-ros-2-humble-iron-or-rolling-use-with-caution-)[^1]
 Iron | Fortress | [humble](https://github.com/gazebosim/ros_gz/tree/iron) | https://packages.ros.org
 Iron | Garden | [humble](https://github.com/gazebosim/ros_gz/tree/iron) | only from source
 Iron | Harmonic | [humble](https://github.com/gazebosim/ros_gz/tree/iron) | only from source
-=======
-Humble | Harmonic | [humble](https://github.com/gazebosim/ros_gz/tree/humble) | [gazebo packages](https://gazebosim.org/docs/harmonic/ros_installation#-gazebo-harmonic-with-ros-2-humble-iron-or-rolling-use-with-caution-)[^1]
->>>>>>> a348c075
 Rolling | Edifice | [ros2](https://github.com/gazebosim/ros_gz/tree/ros2) | only from source
 Rolling | Fortress | [ros2](https://github.com/gazebosim/ros_gz/tree/ros2) | https://packages.ros.org
 Rolling | Garden | [ros2](https://github.com/gazebosim/ros_gz/tree/ros2) | only from source
@@ -136,25 +132,6 @@
   > The `ros_gz` library makes heavy use of templates which causes compilers to consume a lot of memory. If your build fails with `c++: fatal error: Killed signal terminated program cc1plus`
   > try building with `colcon build --parallel-workers=1 --executor sequential`. You might also have to set `export MAKEFLAGS="-j 1"` before running `colcon build` to limit
   > the number of processors used to build a single package.
-<<<<<<< HEAD
-=======
-
-    If `colcon build` fails with [this issue](https://github.com/gazebosim/ros_gz/issues/401)
-
-    ```
-    CMake Error at CMakeLists.txt:81 (find_package):
-      By not providing "Findactuator_msgs.cmake" in CMAKE_MODULE_PATH this
-      project has asked CMake to find a package configuration file provided by
-      "actuator_msgs", but CMake did not find one.
-    ```
-
-    ```bash
-    cd src
-    git clone git@github.com:rudislabs/actuator_msgs.git
-    cd ../
-    colcon build
-    ```
->>>>>>> a348c075
 
 ## ROSCon 2022
 
