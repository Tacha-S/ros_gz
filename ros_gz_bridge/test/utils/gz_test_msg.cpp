// Copyright 2021 Open Source Robotics Foundation, Inc.
//
// Licensed under the Apache License, Version 2.0 (the "License");
// you may not use this file except in compliance with the License.
// You may obtain a copy of the License at
//
//     http://www.apache.org/licenses/LICENSE-2.0
//
// Unless required by applicable law or agreed to in writing, software
// distributed under the License is distributed on an "AS IS" BASIS,
// WITHOUT WARRANTIES OR CONDITIONS OF ANY KIND, either express or implied.
// See the License for the specific language governing permissions and
// limitations under the License.

#include "gz_test_msg.hpp"

#include <gtest/gtest.h>

#include <memory>
#include <string>

namespace ros_gz_bridge
{
namespace testing
{

void createTestMsg(gz::msgs::Any & _msg)
{
  _msg.set_type(gz::msgs::Any_ValueType::Any_ValueType_STRING);
  _msg.set_string_value("foobar");
}

void compareTestMsg(const std::shared_ptr<gz::msgs::Any> & _msg)
{
  gz::msgs::Any expected_msg;
  createTestMsg(expected_msg);

  EXPECT_EQ(expected_msg.type(), _msg->type());
  EXPECT_EQ(expected_msg.string_value(), _msg->string_value());
}

void createTestMsg(gz::msgs::Boolean & _msg)
{
  _msg.set_data(true);
}

void compareTestMsg(const std::shared_ptr<gz::msgs::Boolean> & _msg)
{
  gz::msgs::Boolean expected_msg;
  createTestMsg(expected_msg);

  EXPECT_EQ(expected_msg.data(), _msg->data());
}

void createTestMsg(gz::msgs::Color & _msg)
{
  _msg.set_r(0.2);
  _msg.set_g(0.4);
  _msg.set_b(0.6);
  _msg.set_a(0.8);
}

void compareTestMsg(const std::shared_ptr<gz::msgs::Color> & _msg)
{
  gz::msgs::Color expected_msg;
  createTestMsg(expected_msg);

  EXPECT_EQ(expected_msg.r(), _msg->r());
  EXPECT_EQ(expected_msg.g(), _msg->g());
  EXPECT_EQ(expected_msg.b(), _msg->b());
  EXPECT_EQ(expected_msg.a(), _msg->a());
}

void createTestMsg(gz::msgs::Empty &)
{
}

void compareTestMsg(const std::shared_ptr<gz::msgs::Empty> &)
{
}

void createTestMsg(gz::msgs::Float & _msg)
{
  _msg.set_data(1.5);
}

void compareTestMsg(const std::shared_ptr<gz::msgs::Float> & _msg)
{
  gz::msgs::Float expected_msg;
  createTestMsg(expected_msg);

  EXPECT_FLOAT_EQ(expected_msg.data(), _msg->data());
}

void createTestMsg(gz::msgs::Float_V & _msg)
{
  gz::msgs::Float msg;
  createTestMsg(msg);
  _msg.add_data(msg.data());
}

void compareTestMsg(const std::shared_ptr<gz::msgs::Float_V> & _msg)
{
  gz::msgs::Float_V expected_msg;
  createTestMsg(expected_msg);

  EXPECT_EQ(expected_msg.data().size(), _msg->data().size());
  EXPECT_EQ(1, _msg->data().size());
  EXPECT_FLOAT_EQ(expected_msg.data()[0], _msg->data()[0]);
}

void createTestMsg(gz::msgs::Double & _msg)
{
  _msg.set_data(1.5);
}

void compareTestMsg(const std::shared_ptr<gz::msgs::Double> & _msg)
{
  gz::msgs::Double expected_msg;
  createTestMsg(expected_msg);

  EXPECT_DOUBLE_EQ(expected_msg.data(), _msg->data());
}

void createTestMsg(gz::msgs::Int32 & _msg)
{
  _msg.set_data(-10);
}

void compareTestMsg(const std::shared_ptr<gz::msgs::Int32> & _msg)
{
  gz::msgs::Int32 expected_msg;
  createTestMsg(expected_msg);

  EXPECT_DOUBLE_EQ(expected_msg.data(), _msg->data());
}

void createTestMsg(gz::msgs::UInt32 & _msg)
{
  _msg.set_data(1);
}

void compareTestMsg(const std::shared_ptr<gz::msgs::UInt32> & _msg)
{
  gz::msgs::UInt32 expected_msg;
  createTestMsg(expected_msg);

  EXPECT_DOUBLE_EQ(expected_msg.data(), _msg->data());
}

void createTestMsg(gz::msgs::Header & _msg)
{
  auto seq_entry = _msg.add_data();
  seq_entry->set_key("seq");
  seq_entry->add_value("1");
  _msg.mutable_stamp()->set_sec(2);
  _msg.mutable_stamp()->set_nsec(3);
  auto frame_id_entry = _msg.add_data();
  frame_id_entry->set_key("frame_id");
  frame_id_entry->add_value("frame_id_value");
}

void compareTestMsg(const std::shared_ptr<gz::msgs::Header> & _msg)
{
  // TODO(anyone): Review this
  gz::msgs::Header expected_msg;
  createTestMsg(expected_msg);

  EXPECT_EQ(expected_msg.stamp().sec(), _msg->stamp().sec());
  EXPECT_EQ(expected_msg.stamp().nsec(), _msg->stamp().nsec());
  // EXPECT_GE(_msg->data_size(), 2);
  // EXPECT_EQ(expected_msg.data(0).key(), "seq");
  // EXPECT_EQ(1, _msg->data(0).value_size());
  // std::string value = _msg->data(0).value(0);
  // try {
  //   uint32_t ul = std::stoul(value, nullptr);
  //   EXPECT_GE(ul, 0u);
  // } catch (std::exception & e) {
  //   FAIL();
  // }
  // EXPECT_EQ(expected_msg.data(1).key(), _msg->data(1).key());
  // EXPECT_EQ(1, _msg->data(1).value_size());
  // EXPECT_EQ(expected_msg.data(1).value(0), _msg->data(1).value(0));
}

void createTestMsg(gz::msgs::Clock & _msg)
{
  _msg.mutable_sim()->set_sec(1);
  _msg.mutable_sim()->set_nsec(2);
}

void compareTestMsg(const std::shared_ptr<gz::msgs::Clock> & _msg)
{
  gz::msgs::Clock expected_msg;
  createTestMsg(expected_msg);

  EXPECT_EQ(expected_msg.sim().sec(), _msg->sim().sec());
  EXPECT_EQ(expected_msg.sim().nsec(), _msg->sim().nsec());
}

void createTestMsg(gz::msgs::StringMsg & _msg)
{
  _msg.set_data("string");
}

void compareTestMsg(const std::shared_ptr<gz::msgs::StringMsg> & _msg)
{
  gz::msgs::StringMsg expected_msg;
  createTestMsg(expected_msg);

  EXPECT_EQ(expected_msg.data(), _msg->data());
}

void createTestMsg(gz::msgs::Quaternion & _msg)
{
  _msg.set_x(1.0);
  _msg.set_y(2.0);
  _msg.set_z(3.0);
  _msg.set_w(4.0);
}

void compareTestMsg(const std::shared_ptr<gz::msgs::Quaternion> & _msg)
{
  gz::msgs::Quaternion expected_msg;
  createTestMsg(expected_msg);

  EXPECT_EQ(expected_msg.x(), _msg->x());
  EXPECT_EQ(expected_msg.y(), _msg->y());
  EXPECT_EQ(expected_msg.z(), _msg->z());
  EXPECT_EQ(expected_msg.w(), _msg->w());
}

void createTestMsg(gz::msgs::Vector3d & _msg)
{
  _msg.set_x(1.0);
  _msg.set_y(2.0);
  _msg.set_z(3.0);
}

void compareTestMsg(const std::shared_ptr<gz::msgs::Vector3d> & _msg)
{
  gz::msgs::Vector3d expected_msg;
  createTestMsg(expected_msg);

  EXPECT_EQ(expected_msg.x(), _msg->x());
  EXPECT_EQ(expected_msg.y(), _msg->y());
  EXPECT_EQ(expected_msg.z(), _msg->z());
}

<<<<<<< HEAD
void createTestMsg(ignition::msgs::Altimeter & _msg)
=======
void createTestMsg(gz::msgs::Altimeter & _msg)
>>>>>>> 514d53c0
{
  createTestMsg(*_msg.mutable_header());
  _msg.set_vertical_position(100);
  _msg.set_vertical_velocity(200);
  _msg.set_vertical_reference(300);
}

<<<<<<< HEAD
void compareTestMsg(const std::shared_ptr<ignition::msgs::Altimeter> & _msg)
{
  ignition::msgs::Altimeter expected_msg;
=======
void compareTestMsg(const std::shared_ptr<gz::msgs::Altimeter> & _msg)
{
  gz::msgs::Altimeter expected_msg;
>>>>>>> 514d53c0
  createTestMsg(expected_msg);

  EXPECT_EQ(expected_msg.vertical_position(), _msg->vertical_position());
  EXPECT_EQ(expected_msg.vertical_velocity(), _msg->vertical_velocity());
  EXPECT_EQ(expected_msg.vertical_reference(), _msg->vertical_reference());
<<<<<<< HEAD
  compareTestMsg(std::make_shared<ignition::msgs::Header>(_msg->header()));
}

void createTestMsg(ignition::msgs::SensorNoise & _msg)
{
  createTestMsg(*_msg.mutable_header());
  _msg.set_type(ignition::msgs::SensorNoise_Type::SensorNoise_Type_GAUSSIAN_QUANTIZED);
=======
  compareTestMsg(std::make_shared<gz::msgs::Header>(_msg->header()));
}

void createTestMsg(gz::msgs::SensorNoise & _msg)
{
  createTestMsg(*_msg.mutable_header());
  _msg.set_type(gz::msgs::SensorNoise_Type::SensorNoise_Type_GAUSSIAN_QUANTIZED);
>>>>>>> 514d53c0
  _msg.set_mean(100);
  _msg.set_stddev(200);
  _msg.set_bias_mean(300);
  _msg.set_bias_stddev(400);
  _msg.set_precision(500);
  _msg.set_dynamic_bias_stddev(600);
}

<<<<<<< HEAD
void compareTestMsg(const std::shared_ptr<ignition::msgs::SensorNoise> & _msg)
{
  ignition::msgs::SensorNoise expected_msg;
=======
void compareTestMsg(const std::shared_ptr<gz::msgs::SensorNoise> & _msg)
{
  gz::msgs::SensorNoise expected_msg;
>>>>>>> 514d53c0
  createTestMsg(expected_msg);

  EXPECT_EQ(
    expected_msg.type(),
<<<<<<< HEAD
    ignition::msgs::SensorNoise_Type::SensorNoise_Type_GAUSSIAN_QUANTIZED);
=======
    gz::msgs::SensorNoise_Type::SensorNoise_Type_GAUSSIAN_QUANTIZED);
>>>>>>> 514d53c0
  EXPECT_EQ(expected_msg.mean(), _msg->mean());
  EXPECT_EQ(expected_msg.stddev(), _msg->stddev());
  EXPECT_EQ(expected_msg.bias_mean(), _msg->bias_mean());
  EXPECT_EQ(expected_msg.bias_stddev(), _msg->bias_stddev());
  EXPECT_EQ(expected_msg.precision(), _msg->precision());
  EXPECT_EQ(expected_msg.dynamic_bias_stddev(), _msg->dynamic_bias_stddev());
<<<<<<< HEAD
  compareTestMsg(std::make_shared<ignition::msgs::Header>(_msg->header()));
}

void createTestMsg(ignition::msgs::Param & _msg)
=======
  compareTestMsg(std::make_shared<gz::msgs::Header>(_msg->header()));
}

void createTestMsg(gz::msgs::Param & _msg)
>>>>>>> 514d53c0
{
  createTestMsg(*_msg.mutable_header());
  auto * params = _msg.mutable_params();
  {
    gz::msgs::Any param;
    param.set_type(gz::msgs::Any_ValueType::Any_ValueType_STRING);
    param.set_string_value("parameter_value_foo");
    (*params)["parameter_name_foo"] = param;
  }
}

void compareTestMsg(const std::shared_ptr<gz::msgs::Param> & _msg)
{
  gz::msgs::Param expected_msg;
  createTestMsg(expected_msg);
  compareTestMsg(std::make_shared<gz::msgs::Header>(_msg->header()));
  EXPECT_EQ(expected_msg.params().size(), _msg->params().size());
}

void createTestMsg(gz::msgs::Param_V & _msg)
{
  createTestMsg(*_msg.mutable_header());
  auto param = _msg.mutable_param()->Add();
  createTestMsg(*param);
}

void compareTestMsg(const std::shared_ptr<gz::msgs::Param_V> & _msg)
{
  gz::msgs::Param_V expected_msg;
  createTestMsg(expected_msg);
  compareTestMsg(std::make_shared<gz::msgs::Header>(_msg->header()));
  compareTestMsg(std::make_shared<gz::msgs::Param>(_msg->param().Get(0)));
}

void createTestMsg(gz::msgs::Pose & _msg)
{
  createTestMsg(*_msg.mutable_header());
  auto child_frame_id_entry = _msg.mutable_header()->add_data();
  child_frame_id_entry->set_key("child_frame_id");
  child_frame_id_entry->add_value("child_frame_id_value");

  createTestMsg(*_msg.mutable_position());
  createTestMsg(*_msg.mutable_orientation());
}

void compareTestMsg(const std::shared_ptr<gz::msgs::Pose> & _msg)
{
  if (_msg->header().data_size() > 0) {
    compareTestMsg(std::make_shared<gz::msgs::Header>(_msg->header()));

    gz::msgs::Pose expected_msg;
    createTestMsg(expected_msg);

    if (_msg->header().data_size() > 2) {
      // child_frame_id
      ASSERT_EQ(3, expected_msg.header().data_size());
      ASSERT_EQ(3, _msg->header().data_size());
      EXPECT_EQ(
        expected_msg.header().data(2).key(),
        _msg->header().data(2).key());
      EXPECT_EQ(1, _msg->header().data(2).value_size());
      EXPECT_EQ(
        expected_msg.header().data(2).value(0),
        _msg->header().data(2).value(0));
    }
  }

  compareTestMsg(std::make_shared<gz::msgs::Vector3d>(_msg->position()));
  compareTestMsg(std::make_shared<gz::msgs::Quaternion>(_msg->orientation()));
}

void createTestMsg(gz::msgs::PoseWithCovariance & _msg)
{
  createTestMsg(*_msg.mutable_pose()->mutable_position());
  createTestMsg(*_msg.mutable_pose()->mutable_orientation());
  for (int i = 0; i < 36; i++) {
    _msg.mutable_covariance()->add_data(i);
  }
}

void compareTestMsg(const std::shared_ptr<gz::msgs::PoseWithCovariance> & _msg)
{
  compareTestMsg(std::make_shared<gz::msgs::Vector3d>(_msg->pose().position()));
  compareTestMsg(std::make_shared<gz::msgs::Quaternion>(_msg->pose().orientation()));
  for (int i = 0; i < 36; i++) {
    EXPECT_EQ(_msg->covariance().data(i), i);
  }
}

void createTestMsg(gz::msgs::Pose_V & _msg)
{
  createTestMsg(*(_msg.mutable_header()));
  createTestMsg(*(_msg.add_pose()));
}

void compareTestMsg(const std::shared_ptr<gz::msgs::Pose_V> & _msg)
{
  gz::msgs::Pose_V expected_msg;
  createTestMsg(expected_msg);

  compareTestMsg(std::make_shared<gz::msgs::Header>(_msg->header()));
  compareTestMsg(std::make_shared<gz::msgs::Pose>(_msg->pose(0)));
}

void createTestMsg(gz::msgs::Twist & _msg)
{
  gz::msgs::Header header_msg;
  gz::msgs::Vector3d linear_msg;
  gz::msgs::Vector3d angular_msg;

  createTestMsg(header_msg);
  createTestMsg(linear_msg);
  createTestMsg(angular_msg);

  _msg.mutable_header()->CopyFrom(header_msg);
  _msg.mutable_linear()->CopyFrom(linear_msg);
  _msg.mutable_angular()->CopyFrom(angular_msg);
}

void compareTestMsg(const std::shared_ptr<gz::msgs::Twist> & _msg)
{
  compareTestMsg(std::make_shared<gz::msgs::Vector3d>(_msg->linear()));
  compareTestMsg(std::make_shared<gz::msgs::Vector3d>(_msg->angular()));
}

void createTestMsg(gz::msgs::TwistWithCovariance & _msg)
{
  gz::msgs::Vector3d linear_msg;
  gz::msgs::Vector3d angular_msg;

  createTestMsg(linear_msg);
  createTestMsg(angular_msg);

  _msg.mutable_twist()->mutable_linear()->CopyFrom(linear_msg);
  _msg.mutable_twist()->mutable_angular()->CopyFrom(angular_msg);
  for (int i = 0; i < 36; i++) {
    _msg.mutable_covariance()->add_data(i);
  }
}

void compareTestMsg(const std::shared_ptr<gz::msgs::TwistWithCovariance> & _msg)
{
  compareTestMsg(std::make_shared<gz::msgs::Vector3d>(_msg->twist().linear()));
  compareTestMsg(std::make_shared<gz::msgs::Vector3d>(_msg->twist().angular()));
  for (int i = 0; i < 36; i++) {
    EXPECT_EQ(_msg->covariance().data()[i], i);
  }
}

void createTestMsg(gz::msgs::Wrench & _msg)
{
  gz::msgs::Header header_msg;
  gz::msgs::Vector3d force_msg;
  gz::msgs::Vector3d torque_msg;

  createTestMsg(header_msg);
  createTestMsg(force_msg);
  createTestMsg(torque_msg);

  _msg.mutable_header()->CopyFrom(header_msg);
  _msg.mutable_force()->CopyFrom(force_msg);
  _msg.mutable_torque()->CopyFrom(torque_msg);
}

void compareTestMsg(const std::shared_ptr<gz::msgs::Wrench> & _msg)
{
  compareTestMsg(std::make_shared<gz::msgs::Vector3d>(_msg->force()));
  compareTestMsg(std::make_shared<gz::msgs::Vector3d>(_msg->torque()));
}

void createTestMsg(gz::msgs::JointWrench & _msg)
{
  gz::msgs::Header header_msg;
  gz::msgs::Wrench body_1_wrench_msg;
  gz::msgs::Wrench body_2_wrench_msg;

  createTestMsg(header_msg);
  createTestMsg(body_1_wrench_msg);
  createTestMsg(body_2_wrench_msg);

  _msg.mutable_header()->CopyFrom(header_msg);
  _msg.set_body_1_name("body1");
  _msg.set_body_2_name("body2");
  _msg.set_body_1_id(1);
  _msg.set_body_2_id(2);
  _msg.mutable_body_1_wrench()->CopyFrom(body_1_wrench_msg);
  _msg.mutable_body_2_wrench()->CopyFrom(body_2_wrench_msg);
}

void compareTestMsg(const std::shared_ptr<gz::msgs::JointWrench> & _msg)
{
  gz::msgs::JointWrench expected_msg;
  createTestMsg(expected_msg);
  compareTestMsg(std::make_shared<gz::msgs::Header>(_msg->header()));
  EXPECT_EQ(expected_msg.body_1_name(), _msg->body_1_name());
  EXPECT_EQ(expected_msg.body_2_name(), _msg->body_2_name());
  EXPECT_EQ(expected_msg.body_1_id(), _msg->body_1_id());
  EXPECT_EQ(expected_msg.body_2_id(), _msg->body_2_id());
  compareTestMsg(std::make_shared<gz::msgs::Wrench>(_msg->body_1_wrench()));
  compareTestMsg(std::make_shared<gz::msgs::Wrench>(_msg->body_2_wrench()));
}

void createTestMsg(gz::msgs::Entity & _msg)
{
  _msg.set_id(1);
  _msg.set_name("entity");
  _msg.set_type(gz::msgs::Entity::VISUAL);
}

void compareTestMsg(const std::shared_ptr<gz::msgs::Entity> & _msg)
{
  gz::msgs::Entity expected_msg;
  createTestMsg(expected_msg);
  EXPECT_EQ(expected_msg.id(), _msg->id());
  EXPECT_EQ(expected_msg.name(), _msg->name());
  EXPECT_EQ(expected_msg.type(), _msg->type());
}

void createTestMsg(gz::msgs::Contact & _msg)
{
  gz::msgs::Entity collision1;
  gz::msgs::Entity collision2;
  gz::msgs::Vector3d position_msg;
  gz::msgs::Vector3d normal_msg;
  gz::msgs::JointWrench wrench_msg;

  createTestMsg(collision1);
  createTestMsg(collision2);
  createTestMsg(position_msg);
  createTestMsg(normal_msg);
  createTestMsg(wrench_msg);

  _msg.clear_position();
  _msg.clear_normal();
  _msg.clear_wrench();

  for (int i = 0; i < 10; i++) {
    _msg.add_depth(i);
    auto position = _msg.add_position();
    position->set_x(position_msg.x());
    position->set_y(position_msg.y());
    position->set_z(position_msg.z());
    auto normal = _msg.add_normal();
    normal->set_x(normal_msg.x());
    normal->set_y(normal_msg.y());
    normal->set_z(normal_msg.z());
    auto wrench = _msg.add_wrench();
    wrench->mutable_header()->CopyFrom(wrench_msg.header());
    wrench->set_body_1_name(wrench_msg.body_1_name());
    wrench->set_body_2_name(wrench_msg.body_2_name());
    wrench->set_body_1_id(wrench_msg.body_1_id());
    wrench->set_body_2_id(wrench_msg.body_2_id());
    wrench->mutable_body_1_wrench()->CopyFrom(wrench_msg.body_1_wrench());
    wrench->mutable_body_2_wrench()->CopyFrom(wrench_msg.body_2_wrench());
  }
  _msg.mutable_collision1()->CopyFrom(collision1);
  _msg.mutable_collision2()->CopyFrom(collision2);
}

void compareTestMsg(const std::shared_ptr<gz::msgs::Contact> & _msg)
{
  gz::msgs::Contact expected_msg;
  createTestMsg(expected_msg);
  compareTestMsg(std::make_shared<gz::msgs::Entity>(_msg->collision1()));
  compareTestMsg(std::make_shared<gz::msgs::Entity>(_msg->collision2()));
  EXPECT_EQ(expected_msg.depth_size(), _msg->depth_size());
  EXPECT_EQ(expected_msg.position_size(), _msg->position_size());
  EXPECT_EQ(expected_msg.normal_size(), _msg->normal_size());
  EXPECT_EQ(expected_msg.wrench_size(), _msg->wrench_size());
  for (int i = 0; i < expected_msg.depth_size(); i++) {
    EXPECT_EQ(expected_msg.depth(i), _msg->depth(i));
    compareTestMsg(std::make_shared<gz::msgs::Vector3d>(_msg->position(i)));
    compareTestMsg(std::make_shared<gz::msgs::Vector3d>(_msg->normal(i)));
    compareTestMsg(std::make_shared<gz::msgs::JointWrench>(_msg->wrench(i)));
  }
}

void createTestMsg(gz::msgs::Contacts & _msg)
{
  gz::msgs::Header header_msg;
  gz::msgs::Contact contact_msg;

  createTestMsg(header_msg);
  createTestMsg(contact_msg);

  _msg.mutable_header()->CopyFrom(header_msg);
  _msg.clear_contact();
  for (int i = 0; i < 10; i++) {
    auto contact = _msg.add_contact();
    contact->mutable_collision1()->CopyFrom(contact_msg.collision1());
    contact->mutable_collision2()->CopyFrom(contact_msg.collision2());
    contact->mutable_position()->CopyFrom(contact_msg.position());
    contact->mutable_normal()->CopyFrom(contact_msg.normal());
    contact->mutable_wrench()->CopyFrom(contact_msg.wrench());
    contact->mutable_depth()->CopyFrom(contact_msg.depth());
  }
}

void compareTestMsg(const std::shared_ptr<gz::msgs::Contacts> & _msg)
{
  gz::msgs::Contacts expected_msg;
  createTestMsg(expected_msg);
  compareTestMsg(std::make_shared<gz::msgs::Header>(_msg->header()));
  EXPECT_EQ(expected_msg.contact_size(), _msg->contact_size());
  for (int i = 0; i < expected_msg.contact_size(); i++) {
    compareTestMsg(std::make_shared<gz::msgs::Contact>(_msg->contact(i)));
  }
}

#if HAVE_DATAFRAME
void createTestMsg(gz::msgs::Dataframe & _msg)
{
  gz::msgs::Header header_msg;
  createTestMsg(header_msg);
  _msg.mutable_header()->CopyFrom(header_msg);

  auto * rssiPtr = _msg.mutable_header()->add_data();
  rssiPtr->set_key("rssi");
  rssiPtr->add_value("-10.3");

  _msg.set_src_address("localhost:8080");
  _msg.set_dst_address("localhost:8081");
  _msg.set_data(std::string(150, '1'));
}

void compareTestMsg(const std::shared_ptr<gz::msgs::Dataframe> & _msg)
{
  gz::msgs::Dataframe expected_msg;
  createTestMsg(expected_msg);
  compareTestMsg(std::make_shared<gz::msgs::Header>(_msg->header()));

  ASSERT_GT(_msg->header().data_size(), 0);
  bool rssiFound = false;
  for (auto i = 0; i < _msg->header().data_size(); ++i) {
    if (_msg->header().data(i).key() == "rssi" &&
      _msg->header().data(i).value_size() > 0)
    {
      EXPECT_EQ(0u, _msg->header().data(i).value(0).find("-10.3"));
      rssiFound = true;
    }
  }

  EXPECT_TRUE(rssiFound);
  EXPECT_EQ(expected_msg.src_address(), _msg->src_address());
  EXPECT_EQ(expected_msg.dst_address(), _msg->dst_address());
  EXPECT_EQ(expected_msg.data(), _msg->data());
}
#endif  // HAVE_DATAFRAME

void createTestMsg(gz::msgs::Image & _msg)
{
  gz::msgs::Header header_msg;
  createTestMsg(header_msg);

  _msg.mutable_header()->CopyFrom(header_msg);
  _msg.set_width(320);
  _msg.set_height(240);
  _msg.set_pixel_format_type(gz::msgs::PixelFormatType::RGB_INT8);
  _msg.set_step(_msg.width() * 3);
  _msg.set_data(std::string(_msg.height() * _msg.step(), '1'));
}

void compareTestMsg(const std::shared_ptr<gz::msgs::Image> & _msg)
{
  gz::msgs::Image expected_msg;
  createTestMsg(expected_msg);

  compareTestMsg(std::make_shared<gz::msgs::Header>(_msg->header()));
  EXPECT_EQ(expected_msg.width(), _msg->width());
  EXPECT_EQ(expected_msg.height(), _msg->height());
  EXPECT_EQ(expected_msg.pixel_format_type(), _msg->pixel_format_type());
  EXPECT_EQ(expected_msg.step(), _msg->step());
  EXPECT_EQ(expected_msg.data(), _msg->data());
}

void createTestMsg(gz::msgs::CameraInfo & _msg)
{
  gz::msgs::Header header_msg;
  createTestMsg(header_msg);

  _msg.mutable_header()->CopyFrom(header_msg);
  _msg.set_width(320);
  _msg.set_height(240);

  auto distortion = _msg.mutable_distortion();
  distortion->set_model(gz::msgs::CameraInfo::Distortion::PLUMB_BOB);
  distortion->add_k(1);
  distortion->add_k(2);
  distortion->add_k(3);
  distortion->add_k(4);
  distortion->add_k(5);

  auto intrinsics = _msg.mutable_intrinsics();
  intrinsics->add_k(1);
  intrinsics->add_k(0);
  intrinsics->add_k(0);
  intrinsics->add_k(0);
  intrinsics->add_k(1);
  intrinsics->add_k(0);
  intrinsics->add_k(0);
  intrinsics->add_k(0);
  intrinsics->add_k(1);

  auto projection = _msg.mutable_projection();
  projection->add_p(1);
  projection->add_p(0);
  projection->add_p(0);
  projection->add_p(0);
  projection->add_p(0);
  projection->add_p(1);
  projection->add_p(0);
  projection->add_p(0);
  projection->add_p(0);
  projection->add_p(0);
  projection->add_p(1);
  projection->add_p(0);

  _msg.add_rectification_matrix(1);
  _msg.add_rectification_matrix(0);
  _msg.add_rectification_matrix(0);
  _msg.add_rectification_matrix(0);
  _msg.add_rectification_matrix(1);
  _msg.add_rectification_matrix(0);
  _msg.add_rectification_matrix(0);
  _msg.add_rectification_matrix(0);
  _msg.add_rectification_matrix(1);
}

void compareTestMsg(const std::shared_ptr<gz::msgs::CameraInfo> & _msg)
{
  gz::msgs::CameraInfo expected_msg;
  createTestMsg(expected_msg);

  ASSERT_TRUE(expected_msg.has_header());
  ASSERT_TRUE(_msg->has_header());

  compareTestMsg(std::make_shared<gz::msgs::Header>(_msg->header()));
  EXPECT_EQ(expected_msg.width(), _msg->width());
  EXPECT_EQ(expected_msg.height(), _msg->height());

  ASSERT_TRUE(expected_msg.has_distortion());
  ASSERT_TRUE(_msg->has_distortion());

  auto distortion = _msg->distortion();
  auto expected_distortion = expected_msg.distortion();
  EXPECT_EQ(expected_distortion.model(), distortion.model());
  ASSERT_EQ(expected_distortion.k_size(), distortion.k_size());
  for (auto i = 0; i < expected_distortion.k_size(); ++i) {
    EXPECT_EQ(expected_distortion.k(i), distortion.k(i));
  }

  ASSERT_TRUE(expected_msg.has_intrinsics());
  ASSERT_TRUE(_msg->has_intrinsics());

  auto intrinsics = _msg->intrinsics();
  auto expected_intrinsics = expected_msg.intrinsics();
  ASSERT_EQ(expected_intrinsics.k_size(), intrinsics.k_size());
  for (auto i = 0; i < expected_intrinsics.k_size(); ++i) {
    EXPECT_EQ(expected_intrinsics.k(i), intrinsics.k(i));
  }

  ASSERT_TRUE(expected_msg.has_projection());
  ASSERT_TRUE(_msg->has_projection());

  auto projection = _msg->projection();
  auto expected_projection = expected_msg.projection();
  ASSERT_EQ(expected_projection.p_size(), projection.p_size());
  for (auto i = 0; i < expected_projection.p_size(); ++i) {
    EXPECT_EQ(expected_projection.p(i), projection.p(i));
  }

  ASSERT_EQ(expected_msg.rectification_matrix_size(), _msg->rectification_matrix_size());
  for (auto i = 0; i < expected_msg.rectification_matrix_size(); ++i) {
    EXPECT_EQ(expected_msg.rectification_matrix(i), _msg->rectification_matrix(i));
  }
}

void createTestMsg(gz::msgs::FluidPressure & _msg)
{
  gz::msgs::Header header_msg;
  createTestMsg(header_msg);

  _msg.mutable_header()->CopyFrom(header_msg);
  _msg.set_pressure(0.123);
  _msg.set_variance(0.456);
}

void compareTestMsg(const std::shared_ptr<gz::msgs::FluidPressure> & _msg)
{
  gz::msgs::FluidPressure expected_msg;
  createTestMsg(expected_msg);

  compareTestMsg(std::make_shared<gz::msgs::Header>(_msg->header()));
  EXPECT_FLOAT_EQ(expected_msg.pressure(), _msg->pressure());
  EXPECT_FLOAT_EQ(expected_msg.variance(), _msg->variance());
}

void createTestMsg(gz::msgs::IMU & _msg)
{
  gz::msgs::Header header_msg;
  gz::msgs::Quaternion quaternion_msg;
  gz::msgs::Vector3d vector3_msg;

  createTestMsg(header_msg);
  createTestMsg(quaternion_msg);
  createTestMsg(vector3_msg);

  _msg.mutable_header()->CopyFrom(header_msg);
  _msg.mutable_orientation()->CopyFrom(quaternion_msg);
  _msg.mutable_angular_velocity()->CopyFrom(vector3_msg);
  _msg.mutable_linear_acceleration()->CopyFrom(vector3_msg);
}

void compareTestMsg(const std::shared_ptr<gz::msgs::IMU> & _msg)
{
  compareTestMsg(std::make_shared<gz::msgs::Header>(_msg->header()));
  compareTestMsg(std::make_shared<gz::msgs::Quaternion>(_msg->orientation()));
  compareTestMsg(std::make_shared<gz::msgs::Vector3d>(_msg->angular_velocity()));
  compareTestMsg(std::make_shared<gz::msgs::Vector3d>(_msg->linear_acceleration()));
}

void createTestMsg(gz::msgs::Axis & _msg)
{
  _msg.set_position(1.0);
  _msg.set_velocity(2.0);
  _msg.set_force(3.0);
}

void compareTestMsg(const std::shared_ptr<gz::msgs::Axis> & _msg)
{
  gz::msgs::Axis expected_msg;
  createTestMsg(expected_msg);

  EXPECT_DOUBLE_EQ(expected_msg.position(), _msg->position());
  EXPECT_DOUBLE_EQ(expected_msg.velocity(), _msg->velocity());
  EXPECT_DOUBLE_EQ(expected_msg.force(), _msg->force());
}

void createTestMsg(gz::msgs::Model & _msg)
{
  gz::msgs::Header header_msg;
  createTestMsg(header_msg);
  _msg.mutable_header()->CopyFrom(header_msg);

  for (auto i = 0; i < 3; ++i) {
    auto newJoint = _msg.add_joint();
    newJoint->set_name("joint_" + std::to_string(i));

    gz::msgs::Axis axis_msg;
    createTestMsg(axis_msg);
    newJoint->mutable_axis1()->CopyFrom(axis_msg);
  }
}

void compareTestMsg(const std::shared_ptr<gz::msgs::Model> & _msg)
{
  gz::msgs::Model expected_msg;
  createTestMsg(expected_msg);

  compareTestMsg(std::make_shared<gz::msgs::Header>(_msg->header()));

  ASSERT_EQ(expected_msg.joint_size(), _msg->joint_size());
  for (auto i = 0; i < _msg->joint_size(); ++i) {
    EXPECT_EQ(expected_msg.joint(i).name(), _msg->joint(i).name());
    compareTestMsg(std::make_shared<gz::msgs::Axis>(_msg->joint(i).axis1()));
  }
}

void createTestMsg(gz::msgs::Joy & _msg)
{
  gz::msgs::Header header_msg;

  createTestMsg(header_msg);
  _msg.mutable_header()->CopyFrom(header_msg);

  for (int i = 0u; i < 3; ++i) {
    _msg.add_axes(0.5);
    _msg.add_buttons(0);
  }
}

void compareTestMsg(const std::shared_ptr<gz::msgs::Joy> & _msg)
{
  gz::msgs::Joy expected_msg;
  createTestMsg(expected_msg);

  compareTestMsg(std::make_shared<gz::msgs::Header>(_msg->header()));

  for (int i = 0; i < expected_msg.axes_size(); ++i) {
    EXPECT_FLOAT_EQ(expected_msg.axes(i), _msg->axes(i));
  }

  for (int i = 0; i < expected_msg.buttons_size(); ++i) {
    EXPECT_EQ(expected_msg.buttons(i), _msg->buttons(i));
  }
}

void createTestMsg(gz::msgs::LaserScan & _msg)
{
  gz::msgs::Header header_msg;
  createTestMsg(header_msg);

  const unsigned int num_readings = 100u;
  _msg.mutable_header()->CopyFrom(header_msg);
  _msg.set_frame("frame_id_value");
  _msg.set_angle_min(-1.57);
  _msg.set_angle_max(1.57);
  _msg.set_angle_step(3.14 / num_readings);
  _msg.set_range_min(1);
  _msg.set_range_max(2);
  _msg.set_count(num_readings);
  _msg.set_vertical_angle_min(0);
  _msg.set_vertical_angle_max(0);
  _msg.set_vertical_angle_step(0);
  _msg.set_vertical_count(0);

  for (auto i = 0u; i < _msg.count(); ++i) {
    _msg.add_ranges(0);
    _msg.add_intensities(1);
  }
}

void compareTestMsg(const std::shared_ptr<gz::msgs::LaserScan> & _msg)
{
  gz::msgs::LaserScan expected_msg;
  createTestMsg(expected_msg);

  compareTestMsg(std::make_shared<gz::msgs::Header>(_msg->header()));
  EXPECT_FLOAT_EQ(expected_msg.angle_min(), _msg->angle_min());
  EXPECT_FLOAT_EQ(expected_msg.angle_max(), _msg->angle_max());
  EXPECT_FLOAT_EQ(expected_msg.angle_step(), _msg->angle_step());
  EXPECT_DOUBLE_EQ(expected_msg.range_min(), _msg->range_min());
  EXPECT_DOUBLE_EQ(expected_msg.range_max(), _msg->range_max());
  EXPECT_EQ(expected_msg.count(), _msg->count());
  EXPECT_DOUBLE_EQ(
    expected_msg.vertical_angle_min(),
    _msg->vertical_angle_min());
  EXPECT_DOUBLE_EQ(
    expected_msg.vertical_angle_max(),
    _msg->vertical_angle_max());
  EXPECT_DOUBLE_EQ(
    expected_msg.vertical_angle_step(),
    _msg->vertical_angle_step());
  EXPECT_EQ(expected_msg.vertical_count(), _msg->vertical_count());
  EXPECT_EQ(expected_msg.ranges_size(), _msg->ranges_size());
  EXPECT_EQ(expected_msg.intensities_size(), _msg->intensities_size());

  for (auto i = 0u; i < _msg->count(); ++i) {
    EXPECT_DOUBLE_EQ(expected_msg.ranges(i), _msg->ranges(i));
    EXPECT_DOUBLE_EQ(expected_msg.intensities(i), _msg->intensities(i));
  }
}

void createTestMsg(gz::msgs::Magnetometer & _msg)
{
  gz::msgs::Header header_msg;
  gz::msgs::Vector3d vector3_msg;

  createTestMsg(header_msg);
  createTestMsg(vector3_msg);

  _msg.mutable_header()->CopyFrom(header_msg);
  _msg.mutable_field_tesla()->CopyFrom(vector3_msg);
}

void compareTestMsg(const std::shared_ptr<gz::msgs::Magnetometer> & _msg)
{
  compareTestMsg(std::make_shared<gz::msgs::Header>(_msg->header()));
  compareTestMsg(std::make_shared<gz::msgs::Vector3d>(_msg->field_tesla()));
}

void createTestMsg(gz::msgs::NavSat & _msg)
{
  gz::msgs::Header header_msg;
  createTestMsg(header_msg);

  _msg.mutable_header()->CopyFrom(header_msg);
  _msg.set_frame_id("frame_id_value");
  _msg.set_latitude_deg(0.00);
  _msg.set_longitude_deg(0.00);
  _msg.set_altitude(0.00);
  _msg.set_velocity_east(0.00);
  _msg.set_velocity_north(0.00);
  _msg.set_velocity_up(0.00);
}

void compareTestMsg(const std::shared_ptr<gz::msgs::NavSat> & _msg)
{
  gz::msgs::NavSat expected_msg;
  createTestMsg(expected_msg);

  compareTestMsg(std::make_shared<gz::msgs::Header>(_msg->header()));
  EXPECT_FLOAT_EQ(expected_msg.latitude_deg(), _msg->latitude_deg());
  EXPECT_FLOAT_EQ(expected_msg.longitude_deg(), _msg->longitude_deg());
  EXPECT_FLOAT_EQ(expected_msg.altitude(), _msg->altitude());
  EXPECT_FLOAT_EQ(expected_msg.velocity_east(), _msg->velocity_east());
  EXPECT_FLOAT_EQ(expected_msg.velocity_north(), _msg->velocity_north());
  EXPECT_FLOAT_EQ(expected_msg.velocity_up(), _msg->velocity_up());
}

void createTestMsg(gz::msgs::Actuators & _msg)
{
  gz::msgs::Header header_msg;

  createTestMsg(header_msg);
  _msg.mutable_header()->CopyFrom(header_msg);

  for (int i = 0u; i < 3; ++i) {
    _msg.add_position(0.5);
    _msg.add_velocity(1.0);
    _msg.add_normalized(0.2);
  }
}

void compareTestMsg(const std::shared_ptr<gz::msgs::Actuators> & _msg)
{
  gz::msgs::Actuators expected_msg;
  createTestMsg(expected_msg);

  compareTestMsg(std::make_shared<gz::msgs::Header>(_msg->header()));

  for (int i = 0; i < expected_msg.position_size(); ++i) {
    EXPECT_FLOAT_EQ(expected_msg.position(i), _msg->position(i));
  }

  for (int i = 0; i < expected_msg.velocity_size(); ++i) {
    EXPECT_FLOAT_EQ(expected_msg.velocity(i), _msg->velocity(i));
  }

  for (int i = 0; i < expected_msg.normalized_size(); ++i) {
    EXPECT_FLOAT_EQ(expected_msg.normalized(i), _msg->normalized(i));
  }
}

void createTestMsg(gz::msgs::Odometry & _msg)
{
  gz::msgs::Header header_msg;
  gz::msgs::Pose pose_msg;
  gz::msgs::Twist twist_msg;

  createTestMsg(header_msg);
  createTestMsg(pose_msg);
  createTestMsg(twist_msg);

  _msg.mutable_header()->CopyFrom(header_msg);
  _msg.mutable_pose()->CopyFrom(pose_msg);
  _msg.mutable_twist()->CopyFrom(twist_msg);
}

void compareTestMsg(const std::shared_ptr<gz::msgs::Odometry> & _msg)
{
  compareTestMsg(std::make_shared<gz::msgs::Header>(_msg->header()));
  compareTestMsg(std::make_shared<gz::msgs::Pose>(_msg->pose()));
  compareTestMsg(std::make_shared<gz::msgs::Twist>(_msg->twist()));
}

void createTestMsg(gz::msgs::OdometryWithCovariance & _msg)
{
  gz::msgs::Header header_msg;
  gz::msgs::PoseWithCovariance pose_cov_msg;
  gz::msgs::TwistWithCovariance twist_cov_msg;

  createTestMsg(header_msg);
  createTestMsg(pose_cov_msg);
  createTestMsg(twist_cov_msg);

  _msg.mutable_header()->CopyFrom(header_msg);
  _msg.mutable_pose_with_covariance()->CopyFrom(pose_cov_msg);
  _msg.mutable_twist_with_covariance()->CopyFrom(twist_cov_msg);
}

void compareTestMsg(const std::shared_ptr<gz::msgs::OdometryWithCovariance> & _msg)
{
  compareTestMsg(std::make_shared<gz::msgs::Header>(_msg->header()));
  compareTestMsg(
    std::make_shared<gz::msgs::PoseWithCovariance>(
      _msg->
      pose_with_covariance()));
  compareTestMsg(
    std::make_shared<gz::msgs::TwistWithCovariance>(
      _msg->
      twist_with_covariance()));
}

void createTestMsg(gz::msgs::PointCloudPacked & _msg)
{
  gz::msgs::Header header_msg;

  createTestMsg(header_msg);

  _msg.mutable_header()->CopyFrom(header_msg);
  gz::msgs::PointCloudPacked::Field * field = _msg.add_field();
  field->set_name("x");
  field->set_offset(0);
  field->set_datatype(gz::msgs::PointCloudPacked::Field::FLOAT32);
  field->set_count(1);

  uint32_t height = 4;
  uint32_t width = 2;

  _msg.set_height(height);
  _msg.set_width(width);
  _msg.set_is_bigendian(false);
  _msg.set_point_step(4);
  _msg.set_row_step(4 * width);
  _msg.set_is_dense(true);

  std::string * msgBuffer = _msg.mutable_data();
  msgBuffer->resize(_msg.row_step() * _msg.height());
  char * msgBufferIndex = msgBuffer->data();

  for (uint32_t j = 0; j < height; ++j) {
    for (uint32_t i = 0; i < width; ++i) {
      *reinterpret_cast<float *>(msgBufferIndex + _msg.field(0).offset()) =
        j * width + i;
      msgBufferIndex += _msg.point_step();
    }
  }
}

void compareTestMsg(const std::shared_ptr<gz::msgs::PointCloudPacked> & _msg)
{
  compareTestMsg(std::make_shared<gz::msgs::Header>(_msg->header()));

  uint32_t height = 4;
  uint32_t width = 2;

  EXPECT_EQ(height, _msg->height());
  EXPECT_EQ(width, _msg->width());
  EXPECT_FALSE(_msg->is_bigendian());
  EXPECT_EQ(4u, _msg->point_step());
  EXPECT_EQ(4U * width, _msg->row_step());
  EXPECT_TRUE(_msg->is_dense());

  char * msgBufferIndex = const_cast<char *>(_msg->data().data());

  for (uint32_t j = 0; j < height; ++j) {
    for (uint32_t i = 0; i < width; ++i) {
      float * value =
        reinterpret_cast<float *>(msgBufferIndex + _msg->field(0).offset());

      EXPECT_FLOAT_EQ(static_cast<float>(j * width + i), *value);
      msgBufferIndex += _msg->point_step();
    }
  }
}

void createTestMsg(gz::msgs::BatteryState & _msg)
{
  gz::msgs::Header header_msg;
  createTestMsg(header_msg);

  _msg.mutable_header()->CopyFrom(header_msg);
  _msg.set_voltage(123);
  _msg.set_current(456);

  _msg.set_charge(789);
  _msg.set_capacity(321);
  _msg.set_percentage(654);
  _msg.set_power_supply_status(gz::msgs::BatteryState::DISCHARGING);
}

void compareTestMsg(const std::shared_ptr<gz::msgs::BatteryState> & _msg)
{
  gz::msgs::BatteryState expected_msg;
  createTestMsg(expected_msg);

  ASSERT_TRUE(expected_msg.has_header());
  ASSERT_TRUE(_msg->has_header());

  compareTestMsg(std::make_shared<gz::msgs::Header>(_msg->header()));
  EXPECT_EQ(expected_msg.voltage(), _msg->voltage());
  EXPECT_EQ(expected_msg.current(), _msg->current());
  EXPECT_EQ(expected_msg.charge(), _msg->charge());
  EXPECT_EQ(expected_msg.capacity(), _msg->capacity());
  EXPECT_EQ(expected_msg.percentage(), _msg->percentage());
  EXPECT_EQ(expected_msg.power_supply_status(), _msg->power_supply_status());
}

void createTestMsg(gz::msgs::JointTrajectoryPoint & _msg)
{
  const auto number_of_joints = 7;

  for (auto i = 0; i < number_of_joints; ++i) {
    _msg.add_positions(1.1 * i);
    _msg.add_velocities(2.2 * i);
    _msg.add_accelerations(3.3 * i);
    _msg.add_effort(4.4 * i);
  }
  auto time_from_start = _msg.mutable_time_from_start();
  time_from_start->set_sec(12345);
  time_from_start->set_nsec(67890);
}

void compareTestMsg(const std::shared_ptr<gz::msgs::JointTrajectoryPoint> & _msg)
{
  gz::msgs::JointTrajectoryPoint expected_msg;
  createTestMsg(expected_msg);

  for (int i = 0; i < _msg->positions_size(); ++i) {
    EXPECT_EQ(expected_msg.positions(i), _msg->positions(i));
  }

  for (int i = 0; i < _msg->velocities_size(); ++i) {
    EXPECT_EQ(expected_msg.velocities(i), _msg->velocities(i));
  }

  for (int i = 0; i < _msg->accelerations_size(); ++i) {
    EXPECT_EQ(expected_msg.accelerations(i), _msg->accelerations(i));
  }

  for (int i = 0; i < _msg->effort_size(); ++i) {
    EXPECT_EQ(expected_msg.effort(i), _msg->effort(i));
  }

  EXPECT_EQ(expected_msg.time_from_start().sec(), _msg->time_from_start().sec());
  EXPECT_EQ(expected_msg.time_from_start().nsec(), _msg->time_from_start().nsec());
}

void createTestMsg(gz::msgs::JointTrajectory & _msg)
{
  const auto number_of_joints = 7;
  const auto number_of_trajectory_points = 10;

  gz::msgs::Header header_msg;
  createTestMsg(header_msg);
  _msg.mutable_header()->CopyFrom(header_msg);

  for (auto i = 0; i < number_of_joints; ++i) {
    _msg.add_joint_names("joint_" + std::to_string(i));
  }

  for (auto j = 0; j < number_of_trajectory_points; ++j) {
    gz::msgs::JointTrajectoryPoint point;
    createTestMsg(point);
    _msg.add_points();
    _msg.mutable_points(j)->CopyFrom(point);
  }
}

void compareTestMsg(const std::shared_ptr<gz::msgs::JointTrajectory> & _msg)
{
  gz::msgs::JointTrajectory expected_msg;
  createTestMsg(expected_msg);

  ASSERT_TRUE(expected_msg.has_header());
  ASSERT_TRUE(_msg->has_header());

  for (int i = 0; i < _msg->joint_names_size(); ++i) {
    EXPECT_EQ(expected_msg.joint_names(i), _msg->joint_names(i));
  }

  for (int i = 0; i < _msg->points_size(); ++i) {
    compareTestMsg(std::make_shared<gz::msgs::JointTrajectoryPoint>(_msg->points(i)));
  }
}

void createTestMsg(gz::msgs::Light & _msg)
{
  gz::msgs::Header header_msg;
  gz::msgs::Pose pose_msg;
  gz::msgs::Color diffuse_msg;
  gz::msgs::Color specular_msg;
  gz::msgs::Vector3d direction_msg;

  createTestMsg(header_msg);
  createTestMsg(pose_msg);
  createTestMsg(diffuse_msg);
  createTestMsg(specular_msg);
  createTestMsg(direction_msg);

  _msg.mutable_header()->CopyFrom(header_msg);
  _msg.mutable_pose()->CopyFrom(pose_msg);
  _msg.mutable_diffuse()->CopyFrom(diffuse_msg);
  _msg.mutable_specular()->CopyFrom(specular_msg);
  _msg.mutable_direction()->CopyFrom(direction_msg);

  _msg.set_name("test_light");
  _msg.set_type(gz::msgs::Light_LightType::Light_LightType_SPOT);

  _msg.set_attenuation_constant(0.2);
  _msg.set_attenuation_linear(0.4);
  _msg.set_attenuation_quadratic(0.6);
  _msg.set_range(25.0);
  _msg.set_cast_shadows(true);
  _msg.set_spot_inner_angle(0.3);
  _msg.set_spot_outer_angle(0.6);
  _msg.set_spot_falloff(10.0);

  _msg.set_id(24);

  _msg.set_parent_id(6);

  _msg.set_intensity(125.0);
}

void compareTestMsg(const std::shared_ptr<gz::msgs::Light> & _msg)
{
  gz::msgs::Light expected_msg;
  createTestMsg(expected_msg);

  compareTestMsg(std::make_shared<gz::msgs::Header>(_msg->header()));
  compareTestMsg(std::make_shared<gz::msgs::Pose>(_msg->pose()));
  compareTestMsg(std::make_shared<gz::msgs::Color>(_msg->diffuse()));
  compareTestMsg(std::make_shared<gz::msgs::Color>(_msg->specular()));
  compareTestMsg(std::make_shared<gz::msgs::Vector3d>(_msg->direction()));

  EXPECT_EQ(expected_msg.name(), _msg->name());
  EXPECT_EQ(expected_msg.type(), _msg->type());

  EXPECT_FLOAT_EQ(expected_msg.attenuation_constant(), _msg->attenuation_constant());
  EXPECT_FLOAT_EQ(expected_msg.attenuation_linear(), _msg->attenuation_linear());
  EXPECT_FLOAT_EQ(expected_msg.attenuation_quadratic(), _msg->attenuation_quadratic());
  EXPECT_FLOAT_EQ(expected_msg.range(), _msg->range());
  EXPECT_EQ(expected_msg.cast_shadows(), _msg->cast_shadows());
  EXPECT_FLOAT_EQ(expected_msg.spot_inner_angle(), _msg->spot_inner_angle());
  EXPECT_FLOAT_EQ(expected_msg.spot_outer_angle(), _msg->spot_outer_angle());
  EXPECT_FLOAT_EQ(expected_msg.spot_falloff(), _msg->spot_falloff());

  EXPECT_EQ(expected_msg.id(), _msg->id());

  EXPECT_EQ(expected_msg.parent_id(), _msg->parent_id());

  EXPECT_FLOAT_EQ(expected_msg.intensity(), _msg->intensity());
}

void createTestMsg(gz::msgs::GUICamera & _msg)
{
  gz::msgs::Header header_msg;
  gz::msgs::TrackVisual track_visual_msg;
  gz::msgs::Pose pose_msg;

  createTestMsg(header_msg);
  createTestMsg(track_visual_msg);
  createTestMsg(pose_msg);

  _msg.mutable_header()->CopyFrom(header_msg);
  _msg.mutable_track()->CopyFrom(track_visual_msg);
  _msg.mutable_pose()->CopyFrom(pose_msg);

  _msg.set_name("test_gui_camera");
  _msg.set_view_controller("test_gui_camera_view_controller");
  _msg.set_projection_type("test_gui_camera_projection_type");
}

/// \brief Compare a message with the populated for testing.
/// \param[in] _msg The message to compare.
void compareTestMsg(const std::shared_ptr<gz::msgs::GUICamera> & _msg)
{
  gz::msgs::GUICamera expected_msg;
  createTestMsg(expected_msg);

  compareTestMsg(std::make_shared<gz::msgs::Header>(_msg->header()));
  compareTestMsg(std::make_shared<gz::msgs::Pose>(_msg->pose()));
  compareTestMsg(std::make_shared<gz::msgs::TrackVisual>(_msg->track()));

  EXPECT_EQ(expected_msg.name(), _msg->name());
  EXPECT_EQ(expected_msg.view_controller(), _msg->view_controller());
  EXPECT_EQ(expected_msg.projection_type(), _msg->projection_type());
}

void createTestMsg(gz::msgs::StringMsg_V & _msg)
{
  gz::msgs::Header header_msg;

  createTestMsg(header_msg);

  _msg.mutable_header()->CopyFrom(header_msg);

  auto * data = _msg.add_data();
  *data = "test_string_msg_v_data";
}

void compareTestMsg(const std::shared_ptr<gz::msgs::StringMsg_V> & _msg)
{
  gz::msgs::StringMsg_V expected_msg;
  createTestMsg(expected_msg);

  compareTestMsg(std::make_shared<gz::msgs::Header>(_msg->header()));

  ASSERT_EQ(expected_msg.data_size(), _msg->data_size());
  EXPECT_EQ(expected_msg.data(0), _msg->data(0));
}

void createTestMsg(gz::msgs::Time & _msg)
{
  _msg.set_sec(12);
  _msg.set_nsec(150);
}

void compareTestMsg(const std::shared_ptr<gz::msgs::Time> & _msg)
{
  gz::msgs::Time expected_msg;
  createTestMsg(expected_msg);

  EXPECT_EQ(expected_msg.sec(), _msg->sec());
  EXPECT_EQ(expected_msg.nsec(), _msg->nsec());
}

void createTestMsg(gz::msgs::TrackVisual & _msg)
{
  gz::msgs::Header header_msg;
  gz::msgs::Vector3d xyz_msg;

  createTestMsg(header_msg);
  createTestMsg(xyz_msg);

  _msg.mutable_header()->CopyFrom(header_msg);
  _msg.mutable_xyz()->CopyFrom(xyz_msg);

  _msg.set_name("test_track_visual");
  _msg.set_id(15);
  _msg.set_inherit_orientation(true);
  _msg.set_min_dist(1.1);
  _msg.set_max_dist(1.5);
  _msg.set_static_(true);
  _msg.set_use_model_frame(true);
  _msg.set_inherit_yaw(true);
}

void compareTestMsg(const std::shared_ptr<gz::msgs::TrackVisual> & _msg)
{
  gz::msgs::TrackVisual expected_msg;
  createTestMsg(expected_msg);

  compareTestMsg(std::make_shared<gz::msgs::Header>(_msg->header()));
  compareTestMsg(std::make_shared<gz::msgs::Vector3d>(_msg->xyz()));

  EXPECT_EQ(expected_msg.name(), _msg->name());
  EXPECT_EQ(expected_msg.id(), _msg->id());
  EXPECT_EQ(expected_msg.inherit_orientation(), _msg->inherit_orientation());
  EXPECT_EQ(expected_msg.min_dist(), _msg->min_dist());
  EXPECT_EQ(expected_msg.max_dist(), _msg->max_dist());
  EXPECT_EQ(expected_msg.static_(), _msg->static_());
  EXPECT_EQ(expected_msg.use_model_frame(), _msg->use_model_frame());
  EXPECT_EQ(expected_msg.inherit_yaw(), _msg->inherit_yaw());
}

void createTestMsg(gz::msgs::VideoRecord & _msg)
{
  gz::msgs::Header header_msg;

  createTestMsg(header_msg);

  _msg.mutable_header()->CopyFrom(header_msg);

  _msg.set_start(true);
  _msg.set_stop(true);
  _msg.set_format("test_video_record_format");
  _msg.set_save_filename("test_video_record_save_filename");
}

void compareTestMsg(const std::shared_ptr<gz::msgs::VideoRecord> & _msg)
{
  gz::msgs::VideoRecord expected_msg;
  createTestMsg(expected_msg);

  compareTestMsg(std::make_shared<gz::msgs::Header>(_msg->header()));

  EXPECT_EQ(expected_msg.start(), _msg->start());
  EXPECT_EQ(expected_msg.stop(), _msg->stop());
  EXPECT_EQ(expected_msg.format(), _msg->format());
  EXPECT_EQ(expected_msg.save_filename(), _msg->save_filename());
}

<<<<<<< HEAD
void createTestMsg(ignition::msgs::AnnotatedAxisAligned2DBox & _msg)
{
  ignition::msgs::Header header_msg;
=======
void createTestMsg(gz::msgs::AnnotatedAxisAligned2DBox & _msg)
{
  gz::msgs::Header header_msg;
>>>>>>> 514d53c0

  createTestMsg(header_msg);

  _msg.mutable_header()->CopyFrom(header_msg);

  _msg.set_label(1);

<<<<<<< HEAD
  ignition::msgs::AxisAligned2DBox * box = new ignition::msgs::AxisAligned2DBox();
  ignition::msgs::Vector2d * min_corner = new ignition::msgs::Vector2d();
  ignition::msgs::Vector2d * max_corner = new ignition::msgs::Vector2d();
=======
  gz::msgs::AxisAligned2DBox * box = new gz::msgs::AxisAligned2DBox();
  gz::msgs::Vector2d * min_corner = new gz::msgs::Vector2d();
  gz::msgs::Vector2d * max_corner = new gz::msgs::Vector2d();
>>>>>>> 514d53c0

  min_corner->set_x(2.0);
  min_corner->set_y(2.0);
  max_corner->set_x(4.0);
  max_corner->set_y(6.0);
  box->set_allocated_min_corner(min_corner);
  box->set_allocated_max_corner(max_corner);
  _msg.set_allocated_box(box);
}

<<<<<<< HEAD
void compareTestMsg(const std::shared_ptr<ignition::msgs::AnnotatedAxisAligned2DBox> & _msg)
{
  ignition::msgs::AnnotatedAxisAligned2DBox expected_msg;
  createTestMsg(expected_msg);

  compareTestMsg(std::make_shared<ignition::msgs::Header>(_msg->header()));

  EXPECT_EQ(expected_msg.label(), _msg->label());

  ignition::msgs::AxisAligned2DBox expected_box = expected_msg.box();
  ignition::msgs::Vector2d expected_min_corner = expected_box.min_corner();
  ignition::msgs::Vector2d expected_max_corner = expected_box.max_corner();

  ignition::msgs::AxisAligned2DBox box = _msg->box();
  ignition::msgs::Vector2d min_corner = box.min_corner();
  ignition::msgs::Vector2d max_corner = box.max_corner();
=======
void compareTestMsg(const std::shared_ptr<gz::msgs::AnnotatedAxisAligned2DBox> & _msg)
{
  gz::msgs::AnnotatedAxisAligned2DBox expected_msg;
  createTestMsg(expected_msg);

  compareTestMsg(std::make_shared<gz::msgs::Header>(_msg->header()));

  EXPECT_EQ(expected_msg.label(), _msg->label());

  gz::msgs::AxisAligned2DBox expected_box = expected_msg.box();
  gz::msgs::Vector2d expected_min_corner = expected_box.min_corner();
  gz::msgs::Vector2d expected_max_corner = expected_box.max_corner();

  gz::msgs::AxisAligned2DBox box = _msg->box();
  gz::msgs::Vector2d min_corner = box.min_corner();
  gz::msgs::Vector2d max_corner = box.max_corner();
>>>>>>> 514d53c0

  EXPECT_EQ(expected_min_corner.x(), min_corner.x());
  EXPECT_EQ(expected_min_corner.y(), min_corner.y());
  EXPECT_EQ(expected_max_corner.x(), max_corner.x());
  EXPECT_EQ(expected_max_corner.y(), max_corner.y());
}

<<<<<<< HEAD
void createTestMsg(ignition::msgs::AnnotatedAxisAligned2DBox_V & _msg)
{
  ignition::msgs::Header header_msg;
=======
void createTestMsg(gz::msgs::AnnotatedAxisAligned2DBox_V & _msg)
{
  gz::msgs::Header header_msg;
>>>>>>> 514d53c0

  createTestMsg(header_msg);

  _msg.mutable_header()->CopyFrom(header_msg);

  for (size_t i = 0; i < 4; i++) {
<<<<<<< HEAD
    ignition::msgs::AnnotatedAxisAligned2DBox * box = _msg.add_annotated_box();
=======
    gz::msgs::AnnotatedAxisAligned2DBox * box = _msg.add_annotated_box();
>>>>>>> 514d53c0
    createTestMsg(*box);
  }
}

<<<<<<< HEAD
void compareTestMsg(const std::shared_ptr<ignition::msgs::AnnotatedAxisAligned2DBox_V> & _msg)
{
  ignition::msgs::AnnotatedAxisAligned2DBox_V expected_msg;
  createTestMsg(expected_msg);

  compareTestMsg(std::make_shared<ignition::msgs::Header>(_msg->header()));

  for (size_t i = 0; i < 4; i++) {
    compareTestMsg(
      std::make_shared<ignition::msgs::AnnotatedAxisAligned2DBox>(
=======
void compareTestMsg(const std::shared_ptr<gz::msgs::AnnotatedAxisAligned2DBox_V> & _msg)
{
  gz::msgs::AnnotatedAxisAligned2DBox_V expected_msg;
  createTestMsg(expected_msg);

  compareTestMsg(std::make_shared<gz::msgs::Header>(_msg->header()));

  for (size_t i = 0; i < 4; i++) {
    compareTestMsg(
      std::make_shared<gz::msgs::AnnotatedAxisAligned2DBox>(
>>>>>>> 514d53c0
        _msg->annotated_box(
          i)));
  }
}

}  // namespace testing
}  // namespace ros_gz_bridge<|MERGE_RESOLUTION|>--- conflicted
+++ resolved
@@ -247,11 +247,7 @@
   EXPECT_EQ(expected_msg.z(), _msg->z());
 }
 
-<<<<<<< HEAD
-void createTestMsg(ignition::msgs::Altimeter & _msg)
-=======
 void createTestMsg(gz::msgs::Altimeter & _msg)
->>>>>>> 514d53c0
 {
   createTestMsg(*_msg.mutable_header());
   _msg.set_vertical_position(100);
@@ -259,29 +255,14 @@
   _msg.set_vertical_reference(300);
 }
 
-<<<<<<< HEAD
-void compareTestMsg(const std::shared_ptr<ignition::msgs::Altimeter> & _msg)
-{
-  ignition::msgs::Altimeter expected_msg;
-=======
 void compareTestMsg(const std::shared_ptr<gz::msgs::Altimeter> & _msg)
 {
   gz::msgs::Altimeter expected_msg;
->>>>>>> 514d53c0
   createTestMsg(expected_msg);
 
   EXPECT_EQ(expected_msg.vertical_position(), _msg->vertical_position());
   EXPECT_EQ(expected_msg.vertical_velocity(), _msg->vertical_velocity());
   EXPECT_EQ(expected_msg.vertical_reference(), _msg->vertical_reference());
-<<<<<<< HEAD
-  compareTestMsg(std::make_shared<ignition::msgs::Header>(_msg->header()));
-}
-
-void createTestMsg(ignition::msgs::SensorNoise & _msg)
-{
-  createTestMsg(*_msg.mutable_header());
-  _msg.set_type(ignition::msgs::SensorNoise_Type::SensorNoise_Type_GAUSSIAN_QUANTIZED);
-=======
   compareTestMsg(std::make_shared<gz::msgs::Header>(_msg->header()));
 }
 
@@ -289,7 +270,6 @@
 {
   createTestMsg(*_msg.mutable_header());
   _msg.set_type(gz::msgs::SensorNoise_Type::SensorNoise_Type_GAUSSIAN_QUANTIZED);
->>>>>>> 514d53c0
   _msg.set_mean(100);
   _msg.set_stddev(200);
   _msg.set_bias_mean(300);
@@ -298,41 +278,24 @@
   _msg.set_dynamic_bias_stddev(600);
 }
 
-<<<<<<< HEAD
-void compareTestMsg(const std::shared_ptr<ignition::msgs::SensorNoise> & _msg)
-{
-  ignition::msgs::SensorNoise expected_msg;
-=======
 void compareTestMsg(const std::shared_ptr<gz::msgs::SensorNoise> & _msg)
 {
   gz::msgs::SensorNoise expected_msg;
->>>>>>> 514d53c0
   createTestMsg(expected_msg);
 
   EXPECT_EQ(
     expected_msg.type(),
-<<<<<<< HEAD
-    ignition::msgs::SensorNoise_Type::SensorNoise_Type_GAUSSIAN_QUANTIZED);
-=======
     gz::msgs::SensorNoise_Type::SensorNoise_Type_GAUSSIAN_QUANTIZED);
->>>>>>> 514d53c0
   EXPECT_EQ(expected_msg.mean(), _msg->mean());
   EXPECT_EQ(expected_msg.stddev(), _msg->stddev());
   EXPECT_EQ(expected_msg.bias_mean(), _msg->bias_mean());
   EXPECT_EQ(expected_msg.bias_stddev(), _msg->bias_stddev());
   EXPECT_EQ(expected_msg.precision(), _msg->precision());
   EXPECT_EQ(expected_msg.dynamic_bias_stddev(), _msg->dynamic_bias_stddev());
-<<<<<<< HEAD
-  compareTestMsg(std::make_shared<ignition::msgs::Header>(_msg->header()));
-}
-
-void createTestMsg(ignition::msgs::Param & _msg)
-=======
   compareTestMsg(std::make_shared<gz::msgs::Header>(_msg->header()));
 }
 
 void createTestMsg(gz::msgs::Param & _msg)
->>>>>>> 514d53c0
 {
   createTestMsg(*_msg.mutable_header());
   auto * params = _msg.mutable_params();
@@ -1498,15 +1461,9 @@
   EXPECT_EQ(expected_msg.save_filename(), _msg->save_filename());
 }
 
-<<<<<<< HEAD
-void createTestMsg(ignition::msgs::AnnotatedAxisAligned2DBox & _msg)
-{
-  ignition::msgs::Header header_msg;
-=======
 void createTestMsg(gz::msgs::AnnotatedAxisAligned2DBox & _msg)
 {
   gz::msgs::Header header_msg;
->>>>>>> 514d53c0
 
   createTestMsg(header_msg);
 
@@ -1514,15 +1471,9 @@
 
   _msg.set_label(1);
 
-<<<<<<< HEAD
-  ignition::msgs::AxisAligned2DBox * box = new ignition::msgs::AxisAligned2DBox();
-  ignition::msgs::Vector2d * min_corner = new ignition::msgs::Vector2d();
-  ignition::msgs::Vector2d * max_corner = new ignition::msgs::Vector2d();
-=======
   gz::msgs::AxisAligned2DBox * box = new gz::msgs::AxisAligned2DBox();
   gz::msgs::Vector2d * min_corner = new gz::msgs::Vector2d();
   gz::msgs::Vector2d * max_corner = new gz::msgs::Vector2d();
->>>>>>> 514d53c0
 
   min_corner->set_x(2.0);
   min_corner->set_y(2.0);
@@ -1533,24 +1484,6 @@
   _msg.set_allocated_box(box);
 }
 
-<<<<<<< HEAD
-void compareTestMsg(const std::shared_ptr<ignition::msgs::AnnotatedAxisAligned2DBox> & _msg)
-{
-  ignition::msgs::AnnotatedAxisAligned2DBox expected_msg;
-  createTestMsg(expected_msg);
-
-  compareTestMsg(std::make_shared<ignition::msgs::Header>(_msg->header()));
-
-  EXPECT_EQ(expected_msg.label(), _msg->label());
-
-  ignition::msgs::AxisAligned2DBox expected_box = expected_msg.box();
-  ignition::msgs::Vector2d expected_min_corner = expected_box.min_corner();
-  ignition::msgs::Vector2d expected_max_corner = expected_box.max_corner();
-
-  ignition::msgs::AxisAligned2DBox box = _msg->box();
-  ignition::msgs::Vector2d min_corner = box.min_corner();
-  ignition::msgs::Vector2d max_corner = box.max_corner();
-=======
 void compareTestMsg(const std::shared_ptr<gz::msgs::AnnotatedAxisAligned2DBox> & _msg)
 {
   gz::msgs::AnnotatedAxisAligned2DBox expected_msg;
@@ -1567,7 +1500,6 @@
   gz::msgs::AxisAligned2DBox box = _msg->box();
   gz::msgs::Vector2d min_corner = box.min_corner();
   gz::msgs::Vector2d max_corner = box.max_corner();
->>>>>>> 514d53c0
 
   EXPECT_EQ(expected_min_corner.x(), min_corner.x());
   EXPECT_EQ(expected_min_corner.y(), min_corner.y());
@@ -1575,42 +1507,20 @@
   EXPECT_EQ(expected_max_corner.y(), max_corner.y());
 }
 
-<<<<<<< HEAD
-void createTestMsg(ignition::msgs::AnnotatedAxisAligned2DBox_V & _msg)
-{
-  ignition::msgs::Header header_msg;
-=======
 void createTestMsg(gz::msgs::AnnotatedAxisAligned2DBox_V & _msg)
 {
   gz::msgs::Header header_msg;
->>>>>>> 514d53c0
 
   createTestMsg(header_msg);
 
   _msg.mutable_header()->CopyFrom(header_msg);
 
   for (size_t i = 0; i < 4; i++) {
-<<<<<<< HEAD
-    ignition::msgs::AnnotatedAxisAligned2DBox * box = _msg.add_annotated_box();
-=======
     gz::msgs::AnnotatedAxisAligned2DBox * box = _msg.add_annotated_box();
->>>>>>> 514d53c0
     createTestMsg(*box);
   }
 }
 
-<<<<<<< HEAD
-void compareTestMsg(const std::shared_ptr<ignition::msgs::AnnotatedAxisAligned2DBox_V> & _msg)
-{
-  ignition::msgs::AnnotatedAxisAligned2DBox_V expected_msg;
-  createTestMsg(expected_msg);
-
-  compareTestMsg(std::make_shared<ignition::msgs::Header>(_msg->header()));
-
-  for (size_t i = 0; i < 4; i++) {
-    compareTestMsg(
-      std::make_shared<ignition::msgs::AnnotatedAxisAligned2DBox>(
-=======
 void compareTestMsg(const std::shared_ptr<gz::msgs::AnnotatedAxisAligned2DBox_V> & _msg)
 {
   gz::msgs::AnnotatedAxisAligned2DBox_V expected_msg;
@@ -1621,7 +1531,6 @@
   for (size_t i = 0; i < 4; i++) {
     compareTestMsg(
       std::make_shared<gz::msgs::AnnotatedAxisAligned2DBox>(
->>>>>>> 514d53c0
         _msg->annotated_box(
           i)));
   }
