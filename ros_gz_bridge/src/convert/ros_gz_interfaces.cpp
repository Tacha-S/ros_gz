// Copyright 2018 Open Source Robotics Foundation, Inc.
//
// Licensed under the Apache License, Version 2.0 (the "License");
// you may not use this file except in compliance with the License.
// You may obtain a copy of the License at
//
//     http://www.apache.org/licenses/LICENSE-2.0
//
// Unless required by applicable law or agreed to in writing, software
// distributed under the License is distributed on an "AS IS" BASIS,
// WITHOUT WARRANTIES OR CONDITIONS OF ANY KIND, either express or implied.
// See the License for the specific language governing permissions and
// limitations under the License.

#include "ros_gz_bridge/convert/ros_gz_interfaces.hpp"

namespace ros_gz_bridge
{

template<>
void
convert_ros_to_gz(
  const ros_gz_interfaces::msg::JointWrench & ros_msg,
  gz::msgs::JointWrench & gz_msg)
{
  convert_ros_to_gz(ros_msg.header, (*gz_msg.mutable_header()));
  gz_msg.set_body_1_name(ros_msg.body_1_name.data);
  gz_msg.set_body_2_name(ros_msg.body_2_name.data);
  gz_msg.set_body_1_id(ros_msg.body_1_id.data);
  gz_msg.set_body_2_id(ros_msg.body_2_id.data);
  convert_ros_to_gz(ros_msg.body_1_wrench, (*gz_msg.mutable_body_1_wrench()));
  convert_ros_to_gz(ros_msg.body_2_wrench, (*gz_msg.mutable_body_2_wrench()));
}

template<>
void
convert_gz_to_ros(
  const gz::msgs::JointWrench & gz_msg,
  ros_gz_interfaces::msg::JointWrench & ros_msg)
{
  convert_gz_to_ros(gz_msg.header(), ros_msg.header);
  ros_msg.body_1_name.data = gz_msg.body_1_name();
  ros_msg.body_2_name.data = gz_msg.body_2_name();
  ros_msg.body_1_id.data = gz_msg.body_1_id();
  ros_msg.body_2_id.data = gz_msg.body_2_id();
  convert_gz_to_ros(gz_msg.body_1_wrench(), ros_msg.body_1_wrench);
  convert_gz_to_ros(gz_msg.body_2_wrench(), ros_msg.body_2_wrench);
}

template<>
void
convert_ros_to_gz(
  const ros_gz_interfaces::msg::Altimeter & ros_msg,
<<<<<<< HEAD
  ignition::msgs::Altimeter & gz_msg)
=======
  gz::msgs::Altimeter & gz_msg)
>>>>>>> 514d53c0
{
  convert_ros_to_gz(ros_msg.header, (*gz_msg.mutable_header()));
  gz_msg.set_vertical_position(ros_msg.vertical_position);
  gz_msg.set_vertical_velocity(ros_msg.vertical_velocity);
  gz_msg.set_vertical_reference(ros_msg.vertical_reference);
}

template<>
void
convert_gz_to_ros(
<<<<<<< HEAD
  const ignition::msgs::Altimeter & gz_msg,
=======
  const gz::msgs::Altimeter & gz_msg,
>>>>>>> 514d53c0
  ros_gz_interfaces::msg::Altimeter & ros_msg)
{
  convert_gz_to_ros(gz_msg.header(), ros_msg.header);
  ros_msg.vertical_position = gz_msg.vertical_position();
  ros_msg.vertical_velocity = gz_msg.vertical_velocity();
  ros_msg.vertical_reference = gz_msg.vertical_reference();
}

template<>
void
convert_ros_to_gz(
  const ros_gz_interfaces::msg::Entity & ros_msg,
  gz::msgs::Entity & gz_msg)
{
  gz_msg.set_id(ros_msg.id);
  gz_msg.set_name(ros_msg.name);
  switch (ros_msg.type) {
    case ros_gz_interfaces::msg::Entity::NONE:
      gz_msg.set_type(gz::msgs::Entity::NONE);
      break;
    case ros_gz_interfaces::msg::Entity::LIGHT:
      gz_msg.set_type(gz::msgs::Entity::LIGHT);
      break;
    case ros_gz_interfaces::msg::Entity::MODEL:
      gz_msg.set_type(gz::msgs::Entity::MODEL);
      break;
    case ros_gz_interfaces::msg::Entity::LINK:
      gz_msg.set_type(gz::msgs::Entity::LINK);
      break;
    case ros_gz_interfaces::msg::Entity::VISUAL:
      gz_msg.set_type(gz::msgs::Entity::VISUAL);
      break;
    case ros_gz_interfaces::msg::Entity::COLLISION:
      gz_msg.set_type(gz::msgs::Entity::COLLISION);
      break;
    case ros_gz_interfaces::msg::Entity::SENSOR:
      gz_msg.set_type(gz::msgs::Entity::SENSOR);
      break;
    case ros_gz_interfaces::msg::Entity::JOINT:
      gz_msg.set_type(gz::msgs::Entity::JOINT);
      break;
    default:
      std::cerr << "Unsupported entity type [" << ros_msg.type << "]\n";
  }
}

template<>
void
convert_gz_to_ros(
  const gz::msgs::Entity & gz_msg,
  ros_gz_interfaces::msg::Entity & ros_msg)
{
  ros_msg.id = gz_msg.id();
  ros_msg.name = gz_msg.name();
  if (gz_msg.type() == gz::msgs::Entity::Type::Entity_Type_NONE) {
    ros_msg.type = ros_gz_interfaces::msg::Entity::NONE;
  } else if (gz_msg.type() == gz::msgs::Entity::LIGHT) {
    ros_msg.type = ros_gz_interfaces::msg::Entity::LIGHT;
  } else if (gz_msg.type() == gz::msgs::Entity::MODEL) {
    ros_msg.type = ros_gz_interfaces::msg::Entity::MODEL;
  } else if (gz_msg.type() == gz::msgs::Entity::LINK) {
    ros_msg.type = ros_gz_interfaces::msg::Entity::LINK;
  } else if (gz_msg.type() == gz::msgs::Entity::VISUAL) {
    ros_msg.type = ros_gz_interfaces::msg::Entity::VISUAL;
  } else if (gz_msg.type() == gz::msgs::Entity::COLLISION) {
    ros_msg.type = ros_gz_interfaces::msg::Entity::COLLISION;
  } else if (gz_msg.type() == gz::msgs::Entity::SENSOR) {
    ros_msg.type = ros_gz_interfaces::msg::Entity::SENSOR;
  } else if (gz_msg.type() == gz::msgs::Entity::JOINT) {
    ros_msg.type = ros_gz_interfaces::msg::Entity::JOINT;
  } else {
    std::cerr << "Unsupported Entity [" <<
      gz_msg.type() << "]" << std::endl;
  }
}

template<>
void
convert_ros_to_gz(
  const ros_gz_interfaces::msg::Contact & ros_msg,
  gz::msgs::Contact & gz_msg)
{
  convert_ros_to_gz(ros_msg.collision1, (*gz_msg.mutable_collision1()));
  convert_ros_to_gz(ros_msg.collision1, (*gz_msg.mutable_collision2()));
  gz_msg.clear_position();
  for (auto const & ros_position : ros_msg.positions) {
    auto gz_position = gz_msg.add_position();
    convert_ros_to_gz(ros_position, *gz_position);
  }
  gz_msg.clear_normal();
  for (const auto & ros_normal : ros_msg.normals) {
    auto gz_normal = gz_msg.add_normal();
    convert_ros_to_gz(ros_normal, *gz_normal);
  }
  for (const auto & ros_depth : ros_msg.depths) {
    gz_msg.add_depth(ros_depth);
  }
  gz_msg.clear_wrench();
  for (const auto & ros_wrench : ros_msg.wrenches) {
    auto gz_wrench = gz_msg.add_wrench();
    convert_ros_to_gz(ros_wrench, *gz_wrench);
  }
}

template<>
void
convert_gz_to_ros(
  const gz::msgs::Contact & gz_msg,
  ros_gz_interfaces::msg::Contact & ros_msg)
{
  convert_gz_to_ros(gz_msg.collision1(), ros_msg.collision1);
  convert_gz_to_ros(gz_msg.collision2(), ros_msg.collision2);
  for (auto i = 0; i < gz_msg.position_size(); ++i) {
    geometry_msgs::msg::Vector3 ros_position;
    convert_gz_to_ros(gz_msg.position(i), ros_position);
    ros_msg.positions.push_back(ros_position);
  }
  for (auto i = 0; i < gz_msg.normal_size(); ++i) {
    geometry_msgs::msg::Vector3 ros_normal;
    convert_gz_to_ros(gz_msg.normal(i), ros_normal);
    ros_msg.normals.push_back(ros_normal);
  }
  for (auto i = 0; i < gz_msg.depth_size(); ++i) {
    ros_msg.depths.push_back(gz_msg.depth(i));
  }
  for (auto i = 0; i < gz_msg.wrench_size(); ++i) {
    ros_gz_interfaces::msg::JointWrench ros_joint_wrench;
    convert_gz_to_ros(gz_msg.wrench(i), ros_joint_wrench);
    ros_msg.wrenches.push_back(ros_joint_wrench);
  }
}

template<>
void
convert_ros_to_gz(
  const ros_gz_interfaces::msg::Contacts & ros_msg,
  gz::msgs::Contacts & gz_msg)
{
  convert_ros_to_gz(ros_msg.header, (*gz_msg.mutable_header()));
  gz_msg.clear_contact();
  for (const auto & ros_contact : ros_msg.contacts) {
    auto gz_contact = gz_msg.add_contact();
    convert_ros_to_gz(ros_contact, *gz_contact);
  }
}

template<>
void
convert_gz_to_ros(
  const gz::msgs::Contacts & gz_msg,
  ros_gz_interfaces::msg::Contacts & ros_msg)
{
  convert_gz_to_ros(gz_msg.header(), ros_msg.header);
  for (auto i = 0; i < gz_msg.contact_size(); ++i) {
    ros_gz_interfaces::msg::Contact ros_contact;
    convert_gz_to_ros(gz_msg.contact(i), ros_contact);
    ros_msg.contacts.push_back(ros_contact);
  }
}

#if HAVE_DATAFRAME
template<>
void
convert_ros_to_gz(
  const ros_gz_interfaces::msg::Dataframe & ros_msg,
  gz::msgs::Dataframe & gz_msg)
{
  convert_ros_to_gz(ros_msg.header, (*gz_msg.mutable_header()));
  auto * rssiPtr = gz_msg.mutable_header()->add_data();
  rssiPtr->set_key("rssi");
  rssiPtr->add_value(std::to_string(ros_msg.rssi));

  gz_msg.set_src_address(ros_msg.src_address);
  gz_msg.set_dst_address(ros_msg.dst_address);

  gz_msg.set_data(&(ros_msg.data[0]), ros_msg.data.size());
}

template<>
void
convert_gz_to_ros(
  const gz::msgs::Dataframe & gz_msg,
  ros_gz_interfaces::msg::Dataframe & ros_msg)
{
  convert_gz_to_ros(gz_msg.header(), ros_msg.header);

  ros_msg.src_address = gz_msg.src_address();
  ros_msg.dst_address = gz_msg.dst_address();

  const auto & header = gz_msg.header();
  for (auto i = 0; i < header.data_size(); ++i) {
    if (header.data(i).key() == "rssi" && header.data(i).value_size() > 0) {
      try {
        ros_msg.rssi = std::stod(header.data(i).value(0));
      } catch (const std::invalid_argument &) {
        std::cerr << "RSSI value is invalid (" <<
          header.data(i).value(0) << ")" << std::endl;
      } catch (const std::out_of_range &) {
        std::cerr << "RSSI value is out of range (" <<
          header.data(i).value(0) << ")" << std::endl;
      }
    }
  }

  ros_msg.data.resize(gz_msg.data().size());
  std::copy(
    gz_msg.data().begin(),
    gz_msg.data().begin() + gz_msg.data().size(),
    ros_msg.data.begin());
}
#endif  // HAVE_DATAFRAME

template<>
void
convert_ros_to_gz(
  const ros_gz_interfaces::msg::GuiCamera & ros_msg,
  gz::msgs::GUICamera & gz_msg)
{
  convert_ros_to_gz(ros_msg.header, *gz_msg.mutable_header());
  gz_msg.set_name(ros_msg.name);
  gz_msg.set_view_controller(ros_msg.view_controller);
  convert_ros_to_gz(ros_msg.pose, *gz_msg.mutable_pose());
  convert_ros_to_gz(ros_msg.track, *gz_msg.mutable_track());
  gz_msg.set_projection_type(ros_msg.projection_type);
}

template<>
void
convert_gz_to_ros(
  const gz::msgs::GUICamera & gz_msg,
  ros_gz_interfaces::msg::GuiCamera & ros_msg)
{
  convert_gz_to_ros(gz_msg.header(), ros_msg.header);
  ros_msg.name = gz_msg.name();
  ros_msg.view_controller = gz_msg.view_controller();
  convert_gz_to_ros(gz_msg.pose(), ros_msg.pose);
  convert_gz_to_ros(gz_msg.track(), ros_msg.track);
  ros_msg.projection_type = gz_msg.projection_type();
}

template<>
void
convert_ros_to_gz(
  const ros_gz_interfaces::msg::Light & ros_msg,
  gz::msgs::Light & gz_msg)
{
  convert_ros_to_gz(ros_msg.header, (*gz_msg.mutable_header()));

  gz_msg.set_name(ros_msg.name);
  if (ros_msg.type == 0) {
    gz_msg.set_type(gz::msgs::Light_LightType::Light_LightType_POINT);
  } else if (ros_msg.type == 1) {
    gz_msg.set_type(gz::msgs::Light_LightType::Light_LightType_SPOT);
  } else if (ros_msg.type == 2) {
    gz_msg.set_type(
      gz::msgs::Light_LightType::Light_LightType_DIRECTIONAL);
  }

  convert_ros_to_gz(ros_msg.pose, *gz_msg.mutable_pose());
  convert_ros_to_gz(ros_msg.diffuse, *gz_msg.mutable_diffuse());
  convert_ros_to_gz(ros_msg.specular, *gz_msg.mutable_specular());
  gz_msg.set_attenuation_constant(ros_msg.attenuation_constant);
  gz_msg.set_attenuation_linear(ros_msg.attenuation_linear);
  gz_msg.set_attenuation_quadratic(ros_msg.attenuation_quadratic);
  convert_ros_to_gz(ros_msg.direction, *gz_msg.mutable_direction());
  gz_msg.set_range(ros_msg.range);
  gz_msg.set_cast_shadows(ros_msg.cast_shadows);
  gz_msg.set_spot_inner_angle(ros_msg.spot_inner_angle);
  gz_msg.set_spot_outer_angle(ros_msg.spot_outer_angle);
  gz_msg.set_spot_falloff(ros_msg.spot_falloff);

  gz_msg.set_id(ros_msg.id);

  gz_msg.set_parent_id(ros_msg.parent_id);

  gz_msg.set_intensity(ros_msg.intensity);
}

template<>
void
convert_gz_to_ros(
  const gz::msgs::Light & gz_msg,
  ros_gz_interfaces::msg::Light & ros_msg)
{
  convert_gz_to_ros(gz_msg.header(), ros_msg.header);

  ros_msg.name = gz_msg.name();
  if (gz_msg.type() ==
    gz::msgs::Light_LightType::Light_LightType_POINT)
  {
    ros_msg.type = 0;
  } else if (gz_msg.type() == gz::msgs::Light_LightType::Light_LightType_SPOT) {
    ros_msg.type = 1;
  } else if (gz_msg.type() == gz::msgs::Light_LightType::Light_LightType_DIRECTIONAL) {
    ros_msg.type = 2;
  }

  convert_gz_to_ros(gz_msg.pose(), ros_msg.pose);
  convert_gz_to_ros(gz_msg.diffuse(), ros_msg.diffuse);
  convert_gz_to_ros(gz_msg.specular(), ros_msg.specular);
  ros_msg.attenuation_constant = gz_msg.attenuation_constant();
  ros_msg.attenuation_linear = gz_msg.attenuation_linear();
  ros_msg.attenuation_quadratic = gz_msg.attenuation_quadratic();
  convert_gz_to_ros(gz_msg.direction(), ros_msg.direction);
  ros_msg.range = gz_msg.range();
  ros_msg.cast_shadows = gz_msg.cast_shadows();
  ros_msg.spot_inner_angle = gz_msg.spot_inner_angle();
  ros_msg.spot_outer_angle = gz_msg.spot_outer_angle();
  ros_msg.spot_falloff = gz_msg.spot_falloff();

  ros_msg.id = gz_msg.id();

  ros_msg.parent_id = gz_msg.parent_id();

  ros_msg.intensity = gz_msg.intensity();
}

template<>
void
convert_ros_to_gz(
  const ros_gz_interfaces::msg::SensorNoise & ros_msg,
<<<<<<< HEAD
  ignition::msgs::SensorNoise & gz_msg)
{
  convert_ros_to_gz(ros_msg.header, *gz_msg.mutable_header());
  if (ros_msg.type == 0) {
    gz_msg.set_type(ignition::msgs::SensorNoise_Type::SensorNoise_Type_NONE);
  } else if (ros_msg.type == 2) {
    gz_msg.set_type(ignition::msgs::SensorNoise_Type::SensorNoise_Type_GAUSSIAN);
  } else if (ros_msg.type == 3) {
    gz_msg.set_type(ignition::msgs::SensorNoise_Type::SensorNoise_Type_GAUSSIAN_QUANTIZED);
=======
  gz::msgs::SensorNoise & gz_msg)
{
  convert_ros_to_gz(ros_msg.header, *gz_msg.mutable_header());
  if (ros_msg.type == 0) {
    gz_msg.set_type(gz::msgs::SensorNoise_Type::SensorNoise_Type_NONE);
  } else if (ros_msg.type == 2) {
    gz_msg.set_type(gz::msgs::SensorNoise_Type::SensorNoise_Type_GAUSSIAN);
  } else if (ros_msg.type == 3) {
    gz_msg.set_type(gz::msgs::SensorNoise_Type::SensorNoise_Type_GAUSSIAN_QUANTIZED);
>>>>>>> 514d53c0
  }

  gz_msg.set_mean(ros_msg.mean);
  gz_msg.set_stddev(ros_msg.stddev);
  gz_msg.set_bias_mean(ros_msg.bias_mean);
  gz_msg.set_bias_stddev(ros_msg.bias_stddev);
  gz_msg.set_precision(ros_msg.precision);
  gz_msg.set_dynamic_bias_stddev(ros_msg.dynamic_bias_stddev);
}

template<>
void
convert_gz_to_ros(
<<<<<<< HEAD
  const ignition::msgs::SensorNoise & gz_msg,
=======
  const gz::msgs::SensorNoise & gz_msg,
>>>>>>> 514d53c0
  ros_gz_interfaces::msg::SensorNoise & ros_msg)
{
  convert_gz_to_ros(gz_msg.header(), ros_msg.header);

<<<<<<< HEAD
  if (gz_msg.type() == ignition::msgs::SensorNoise_Type::SensorNoise_Type_NONE) {
    ros_msg.type = 0;
  } else if (gz_msg.type() == ignition::msgs::SensorNoise_Type::SensorNoise_Type_GAUSSIAN) {
    ros_msg.type = 2;
  } else if (gz_msg.type() ==  // NOLINT
    ignition::msgs::SensorNoise_Type::SensorNoise_Type_GAUSSIAN_QUANTIZED)  // NOLINT
=======
  if (gz_msg.type() == gz::msgs::SensorNoise_Type::SensorNoise_Type_NONE) {
    ros_msg.type = 0;
  } else if (gz_msg.type() == gz::msgs::SensorNoise_Type::SensorNoise_Type_GAUSSIAN) {
    ros_msg.type = 2;
  } else if (gz_msg.type() ==  // NOLINT
    gz::msgs::SensorNoise_Type::SensorNoise_Type_GAUSSIAN_QUANTIZED)  // NOLINT
>>>>>>> 514d53c0
  {  // NOLINT
    ros_msg.type = 3;
  }

  ros_msg.mean = gz_msg.mean();
  ros_msg.stddev = gz_msg.stddev();
  ros_msg.bias_mean = gz_msg.bias_mean();
  ros_msg.bias_stddev = gz_msg.bias_stddev();
  ros_msg.precision = gz_msg.precision();
  ros_msg.dynamic_bias_stddev = gz_msg.dynamic_bias_stddev();
}

template<>
void
convert_ros_to_gz(
  const ros_gz_interfaces::msg::StringVec & ros_msg,
  gz::msgs::StringMsg_V & gz_msg)
{
  convert_ros_to_gz(ros_msg.header, *gz_msg.mutable_header());
  for (const auto & elem : ros_msg.data) {
    auto * new_elem = gz_msg.add_data();
    *new_elem = elem;
  }
}

template<>
void
convert_gz_to_ros(
  const gz::msgs::StringMsg_V & gz_msg,
  ros_gz_interfaces::msg::StringVec & ros_msg)
{
  convert_gz_to_ros(gz_msg.header(), ros_msg.header);
  for (const auto & elem : gz_msg.data()) {
    ros_msg.data.emplace_back(elem);
  }
}

template<>
void
convert_ros_to_gz(
  const ros_gz_interfaces::msg::ParamVec & ros_msg,
  gz::msgs::Param & gz_msg)
{
  convert_ros_to_gz(ros_msg.header, (*gz_msg.mutable_header()));

  for (auto param : ros_msg.params) {
    gz::msgs::Any anyValue;
    convert_ros_to_gz(param.value, anyValue);
    auto new_param = gz_msg.mutable_params();
    (*new_param)[param.name] = anyValue;
  }
}

template<>
void
convert_gz_to_ros(
  const gz::msgs::Param & gz_msg,
  ros_gz_interfaces::msg::ParamVec & ros_msg)
{
  convert_gz_to_ros(gz_msg.header(), ros_msg.header);

  for (auto it : gz_msg.params()) {
    rcl_interfaces::msg::Parameter p;
    p.name = it.first;
    convert_gz_to_ros(it.second, p.value);
    ros_msg.params.push_back(p);
  }

  for (int childIdx = 0; childIdx < gz_msg.children().size(); ++childIdx) {
    auto child = gz_msg.children().Get(childIdx);
    ros_gz_interfaces::msg::ParamVec child_vec;
    convert_gz_to_ros(child, child_vec);

    for (size_t entryIdx = 0; entryIdx < child_vec.params.size(); ++entryIdx) {
      auto ros_param = child_vec.params[entryIdx];
      ros_param.name = "child_" + std::to_string(childIdx) + "/" + ros_param.name;
      ros_msg.params.push_back(ros_param);
    }
  }
}

template<>
void
convert_ros_to_gz(
  const ros_gz_interfaces::msg::ParamVec & ros_msg,
  gz::msgs::Param_V & gz_msg)
{
  convert_ros_to_gz(ros_msg.header, (*gz_msg.mutable_header()));

  // This will store all of the parameters available in the ros_msg in the
  // first entry of the parameter vector
  // \TODO(mjcarroll) Make this work fully round trip
  // To do round trip, we must parse the parameter names and insert them
  // into the correct indicies in the parameter vector

  auto entry = gz_msg.mutable_param()->Add();
  convert_ros_to_gz(ros_msg, *entry);
}

template<>
void
convert_gz_to_ros(
  const gz::msgs::Param_V & gz_msg,
  ros_gz_interfaces::msg::ParamVec & ros_msg)
{
  convert_gz_to_ros(gz_msg.header(), ros_msg.header);

  // Flatten the entries in the vector into a single range
  for (int paramIdx = 0; paramIdx < gz_msg.param().size(); ++paramIdx) {
    auto param = gz_msg.param().Get(paramIdx);
    ros_gz_interfaces::msg::ParamVec param_vec;
    convert_gz_to_ros(param, param_vec);

    for (size_t entryIdx = 0; entryIdx < param_vec.params.size(); ++entryIdx) {
      auto ros_param = param_vec.params[entryIdx];
      ros_param.name = "param_" + std::to_string(paramIdx) + "/" + ros_param.name;
      ros_msg.params.push_back(ros_param);
    }
  }
}

template<>
void
convert_ros_to_gz(
  const ros_gz_interfaces::msg::TrackVisual & ros_msg,
  gz::msgs::TrackVisual & gz_msg)
{
  convert_ros_to_gz(ros_msg.header, *gz_msg.mutable_header());
  gz_msg.set_name(ros_msg.name);
  gz_msg.set_id(ros_msg.id);
  gz_msg.set_inherit_orientation(ros_msg.inherit_orientation);
  gz_msg.set_min_dist(ros_msg.min_dist);
  gz_msg.set_max_dist(ros_msg.max_dist);
  gz_msg.set_static_(ros_msg.is_static);
  gz_msg.set_use_model_frame(ros_msg.use_model_frame);
  convert_ros_to_gz(ros_msg.xyz, *gz_msg.mutable_xyz());
  gz_msg.set_inherit_yaw(ros_msg.inherit_yaw);
}

template<>
void
convert_gz_to_ros(
  const gz::msgs::TrackVisual & gz_msg,
  ros_gz_interfaces::msg::TrackVisual & ros_msg)
{
  convert_gz_to_ros(gz_msg.header(), ros_msg.header);
  ros_msg.name = gz_msg.name();
  ros_msg.id = gz_msg.id();
  ros_msg.inherit_orientation = gz_msg.inherit_orientation();
  ros_msg.min_dist = gz_msg.min_dist();
  ros_msg.max_dist = gz_msg.max_dist();
  ros_msg.is_static = gz_msg.static_();
  ros_msg.use_model_frame = gz_msg.use_model_frame();
  convert_gz_to_ros(gz_msg.xyz(), ros_msg.xyz);
  ros_msg.inherit_yaw = gz_msg.inherit_yaw();
}

template<>
void
convert_ros_to_gz(
  const ros_gz_interfaces::msg::VideoRecord & ros_msg,
  gz::msgs::VideoRecord & gz_msg)
{
  convert_ros_to_gz(ros_msg.header, *gz_msg.mutable_header());
  gz_msg.set_start(ros_msg.start);
  gz_msg.set_stop(ros_msg.stop);
  gz_msg.set_format(ros_msg.format);
  gz_msg.set_save_filename(ros_msg.save_filename);
}

template<>
void
convert_gz_to_ros(
  const gz::msgs::VideoRecord & gz_msg,
  ros_gz_interfaces::msg::VideoRecord & ros_msg)
{
  convert_gz_to_ros(gz_msg.header(), ros_msg.header);
  ros_msg.start = gz_msg.start();
  ros_msg.stop = gz_msg.stop();
  ros_msg.format = gz_msg.format();
  ros_msg.save_filename = gz_msg.save_filename();
}

template<>
void
convert_ros_to_gz(
  const ros_gz_interfaces::msg::WorldControl & ros_msg,
  gz::msgs::WorldControl & gz_msg)
{
  gz_msg.set_pause(ros_msg.pause);
  gz_msg.set_step(ros_msg.step);
  gz_msg.set_multi_step(ros_msg.multi_step);
  convert_ros_to_gz(ros_msg.reset, *gz_msg.mutable_reset());
  gz_msg.set_seed(ros_msg.seed);
  convert_ros_to_gz(ros_msg.run_to_sim_time, *gz_msg.mutable_run_to_sim_time());
}

template<>
void
convert_gz_to_ros(
  const gz::msgs::WorldControl & gz_msg,
  ros_gz_interfaces::msg::WorldControl & ros_msg)
{
  ros_msg.pause = gz_msg.pause();
  ros_msg.step = gz_msg.step();
  ros_msg.multi_step = gz_msg.multi_step();
  convert_gz_to_ros(gz_msg.reset(), ros_msg.reset);
  ros_msg.seed = gz_msg.seed();
  convert_gz_to_ros(gz_msg.run_to_sim_time(), ros_msg.run_to_sim_time);
}

template<>
void
convert_ros_to_gz(
  const ros_gz_interfaces::msg::WorldReset & ros_msg,
  gz::msgs::WorldReset & gz_msg)
{
  gz_msg.set_all(ros_msg.all);
  gz_msg.set_time_only(ros_msg.time_only);
  gz_msg.set_model_only(ros_msg.model_only);
}

template<>
void
convert_gz_to_ros(
  const gz::msgs::WorldReset & gz_msg,
  ros_gz_interfaces::msg::WorldReset & ros_msg)
{
  ros_msg.all = gz_msg.all();
  ros_msg.time_only = gz_msg.time_only();
  ros_msg.model_only = gz_msg.model_only();
}

template<>
void
convert_ros_to_gz(
  const ros_gz_interfaces::msg::Float32Array & ros_msg,
  gz::msgs::Float_V & gz_msg)
{
  gz_msg.clear_data();
  for (auto const & t : ros_msg.data) {
    gz_msg.add_data(t);
  }
}

template<>
void
convert_gz_to_ros(
  const gz::msgs::Float_V & gz_msg,
  ros_gz_interfaces::msg::Float32Array & ros_msg)
{
  ros_msg.data.clear();
  for (auto const & p : gz_msg.data()) {
    ros_msg.data.push_back(p);
  }
}
}  // namespace ros_gz_bridge<|MERGE_RESOLUTION|>--- conflicted
+++ resolved
@@ -51,11 +51,7 @@
 void
 convert_ros_to_gz(
   const ros_gz_interfaces::msg::Altimeter & ros_msg,
-<<<<<<< HEAD
-  ignition::msgs::Altimeter & gz_msg)
-=======
   gz::msgs::Altimeter & gz_msg)
->>>>>>> 514d53c0
 {
   convert_ros_to_gz(ros_msg.header, (*gz_msg.mutable_header()));
   gz_msg.set_vertical_position(ros_msg.vertical_position);
@@ -66,11 +62,7 @@
 template<>
 void
 convert_gz_to_ros(
-<<<<<<< HEAD
-  const ignition::msgs::Altimeter & gz_msg,
-=======
   const gz::msgs::Altimeter & gz_msg,
->>>>>>> 514d53c0
   ros_gz_interfaces::msg::Altimeter & ros_msg)
 {
   convert_gz_to_ros(gz_msg.header(), ros_msg.header);
@@ -392,17 +384,6 @@
 void
 convert_ros_to_gz(
   const ros_gz_interfaces::msg::SensorNoise & ros_msg,
-<<<<<<< HEAD
-  ignition::msgs::SensorNoise & gz_msg)
-{
-  convert_ros_to_gz(ros_msg.header, *gz_msg.mutable_header());
-  if (ros_msg.type == 0) {
-    gz_msg.set_type(ignition::msgs::SensorNoise_Type::SensorNoise_Type_NONE);
-  } else if (ros_msg.type == 2) {
-    gz_msg.set_type(ignition::msgs::SensorNoise_Type::SensorNoise_Type_GAUSSIAN);
-  } else if (ros_msg.type == 3) {
-    gz_msg.set_type(ignition::msgs::SensorNoise_Type::SensorNoise_Type_GAUSSIAN_QUANTIZED);
-=======
   gz::msgs::SensorNoise & gz_msg)
 {
   convert_ros_to_gz(ros_msg.header, *gz_msg.mutable_header());
@@ -412,7 +393,6 @@
     gz_msg.set_type(gz::msgs::SensorNoise_Type::SensorNoise_Type_GAUSSIAN);
   } else if (ros_msg.type == 3) {
     gz_msg.set_type(gz::msgs::SensorNoise_Type::SensorNoise_Type_GAUSSIAN_QUANTIZED);
->>>>>>> 514d53c0
   }
 
   gz_msg.set_mean(ros_msg.mean);
@@ -426,30 +406,17 @@
 template<>
 void
 convert_gz_to_ros(
-<<<<<<< HEAD
-  const ignition::msgs::SensorNoise & gz_msg,
-=======
   const gz::msgs::SensorNoise & gz_msg,
->>>>>>> 514d53c0
   ros_gz_interfaces::msg::SensorNoise & ros_msg)
 {
   convert_gz_to_ros(gz_msg.header(), ros_msg.header);
 
-<<<<<<< HEAD
-  if (gz_msg.type() == ignition::msgs::SensorNoise_Type::SensorNoise_Type_NONE) {
-    ros_msg.type = 0;
-  } else if (gz_msg.type() == ignition::msgs::SensorNoise_Type::SensorNoise_Type_GAUSSIAN) {
-    ros_msg.type = 2;
-  } else if (gz_msg.type() ==  // NOLINT
-    ignition::msgs::SensorNoise_Type::SensorNoise_Type_GAUSSIAN_QUANTIZED)  // NOLINT
-=======
   if (gz_msg.type() == gz::msgs::SensorNoise_Type::SensorNoise_Type_NONE) {
     ros_msg.type = 0;
   } else if (gz_msg.type() == gz::msgs::SensorNoise_Type::SensorNoise_Type_GAUSSIAN) {
     ros_msg.type = 2;
   } else if (gz_msg.type() ==  // NOLINT
     gz::msgs::SensorNoise_Type::SensorNoise_Type_GAUSSIAN_QUANTIZED)  // NOLINT
->>>>>>> 514d53c0
   {  // NOLINT
     ros_msg.type = 3;
   }
