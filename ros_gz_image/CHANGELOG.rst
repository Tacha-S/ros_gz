--- conflicted
+++ resolved
@@ -2,7 +2,6 @@
 Changelog for package ros1_ign_image
 ^^^^^^^^^^^^^^^^^^^^^^^^^^^^^^^^^^^^
 
-<<<<<<< HEAD
 0.245.0 (2022-10-12)
 --------------------
 * humble to ros2 (`#311 <https://github.com/gazebosim/ros_gz/issues/311>`_)
@@ -14,10 +13,9 @@
   * Complete garden gz renaming
   * Drop fortress CI
 * Contributors: Alejandro Hernández Cordero, Michael Carroll, ahcorde
-=======
+
 0.244.8 (2022-10-28)
 --------------------
->>>>>>> cc639e9f
 
 0.244.7 (2022-10-12)
 --------------------
