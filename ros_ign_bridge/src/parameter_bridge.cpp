--- conflicted
+++ resolved
@@ -12,42 +12,17 @@
 // See the License for the specific language governing permissions and
 // limitations under the License.
 
-<<<<<<< HEAD
-=======
-#include <rclcpp/rclcpp.hpp>
-#include <ros_ign_bridge/ros_ign_bridge.hpp>
-
->>>>>>> 574e6ac6
 #include <iostream>
 #include <list>
 #include <memory>
 #include <string>
 #include <vector>
 
-<<<<<<< HEAD
-// include Ignition Transport
-#include <ignition/transport/Node.hh>
+#include <rclcpp/rclcpp.hpp>
+#include <ros_ign_bridge/ros_ign_bridge.hpp>
 
-// include ROS 2
-#include <rclcpp/rclcpp.hpp>
+#include "bridge_handle.hpp"
 
-#include "bridge.hpp"
-
-// Direction of bridge.
-enum Direction
-{
-  // Both directions.
-  BIDIRECTIONAL = 0,
-  // Only from IGN to ROS
-  FROM_IGN_TO_ROS = 1,
-  // Only from ROS to IGN
-  FROM_ROS_TO_IGN = 2,
-  // Unspecified, only used for services
-  DIR_UNSPECIFIED = 3,
-};
-
-=======
->>>>>>> 574e6ac6
 //////////////////////////////////////////////////
 void usage()
 {
@@ -102,28 +77,20 @@
   auto filteredArgs = rclcpp::init_and_remove_ros_arguments(argc, argv);
 
   auto bridge_node = std::make_shared<RosIgnBridge>(rclcpp::NodeOptions());
+  auto ign_node = ignition::transport::Node();
 
-<<<<<<< HEAD
-  std::vector<ros_ign_bridge::BridgeHandles> bidirectional_handles;
-  std::vector<ros_ign_bridge::BridgeIgnToRosHandles> ign_to_ros_handles;
-  std::vector<ros_ign_bridge::BridgeRosToIgnHandles> ros_to_ign_handles;
-  std::vector<ros_ign_bridge::BridgeIgnServicesToRosHandles> service_bridge_handles;
-
-  // Filter arguments (i.e. remove ros args) then parse all the remaining ones
-  const std::string delim = "@";
-  const size_t queue_size = 10;
-  // TODO(ivanpauno): Improve the parsing code later, it's hard to read ...
-=======
   // Set lazy subscriber on a global basis
   bridge_node->declare_parameter<bool>("lazy", false);
   bool lazy_subscription;
   bridge_node->get_parameter("lazy", lazy_subscription);
 
-  // Filter arguments (i.e. remove ros args) then parse all the remaining ones
   const std::string delim = "@";
-  auto filteredArgs = filter_args(argc, argv);
->>>>>>> 574e6ac6
-  for (auto & arg : filteredArgs) {
+  const std::string delimIgnToROS = "[";
+  const std::string delimROSToIgn = "]";
+
+  // TODO(ivanpauno): Improve the parsing code later, it's hard to read ...
+  for (auto filteredArg : filteredArgs) {
+    std::string arg = filteredArg;
     auto delimPos = arg.find(delim);
     if (delimPos == std::string::npos || delimPos == 0) {
       usage();
@@ -139,19 +106,19 @@
     //   @ == bidirectional, or
     //   [ == only from IGN to ROS, or
     //   ] == only from ROS to IGN.
-    delimPos = arg.find("@");
-
+    delimPos = arg.find(delim);
     config.direction = BridgeDirection::BIDIRECTIONAL;
 
     if (delimPos == std::string::npos || delimPos == 0) {
-      delimPos = arg.find("[");
+      delimPos = arg.find(delimIgnToROS);
       if (delimPos == std::string::npos || delimPos == 0) {
-        delimPos = arg.find("]");
+        delimPos = arg.find(delimROSToIgn);
         if (delimPos == 0) {
           usage();
           return -1;
         } else if (delimPos == std::string::npos) {
-          direction = DIR_UNSPECIFIED;
+          // Fall through, to parse for services
+          config.direction = BridgeDirection::NONE;
         } else {
           config.direction = BridgeDirection::ROS_TO_IGN;
         }
@@ -159,17 +126,20 @@
         config.direction = BridgeDirection::IGN_TO_ROS;
       }
     }
+
     config.ros_type_name = arg.substr(0, delimPos);
     arg.erase(0, delimPos + delim.size());
-    if (ros_type_name.find("/srv/") != std::string::npos) {
+    if (config.ros_type_name.find("/srv/") != std::string::npos) {
       std::string ign_req_type_name;
       std::string ign_rep_type_name;
-      if (direction != DIR_UNSPECIFIED && direction != BIDIRECTIONAL) {
+      if (config.direction == BridgeDirection::ROS_TO_IGN ||
+        config.direction == BridgeDirection::IGN_TO_ROS)
+      {
         usage();
         return -1;
       }
-      if (direction == BIDIRECTIONAL) {
-        delimPos = arg.find("@");
+      if (config.direction == BridgeDirection::BIDIRECTIONAL) {
+        delimPos = arg.find(delim);
         if (delimPos == std::string::npos || delimPos == 0) {
           usage();
           return -1;
@@ -179,14 +149,11 @@
         ign_rep_type_name = std::move(arg);
       }
       try {
-        service_bridge_handles.push_back(
-          ros_ign_bridge::create_service_bridge(
-            ros_node,
-            ign_node,
-            ros_type_name,
-            ign_req_type_name,
-            ign_rep_type_name,
-            topic_name));
+        bridge_node->add_service_bridge(
+          config.ros_type_name,
+          ign_req_type_name,
+          ign_rep_type_name,
+          config.ros_topic_name);
       } catch (std::runtime_error & e) {
         std::cerr << e.what() << std::endl;
       }
